--- conflicted
+++ resolved
@@ -511,7 +511,6 @@
             image_set.add(self.touching_image_name.value,
                           touching_image)
         else:
-<<<<<<< HEAD
             percent_touching_cm_name = cpprefs.get_default_colormap()
             percent_touching_cm = matplotlib.cm.get_cmap(percent_touching_cm_name)
 
@@ -519,26 +518,11 @@
             workspace.display_data.neighbor_cm_name = neighbor_cm_name
             workspace.display_data.percent_touching_cm_name = percent_touching_cm_name
             workspace.display_data.orig_labels = objects.segmented
-            workspace.display_data.labels = expanded_labels
+            workspace.display_data.expanded_labels = expanded_labels
             workspace.display_data.object_mask = object_mask
 
     def display(self, workspace, figure):
         figure.set_subplots((2, 2))
-=======
-            percent_touching_cm = matplotlib.cm.get_cmap(cpprefs.get_default_colormap())
-        workspace.display_data.neighbor_cm = neighbor_cm
-        workspace.display_data.percent_touching_cm = percent_touching_cm
-        workspace.display_data.orig_labels = objects.segmented
-        workspace.display_data.expanded_labels = expanded_labels
-        workspace.display_data.object_mask = object_mask
-            
-    def is_interactive(self):
-        return False
-    
-    def display(self, workspace):
-        figure = workspace.create_or_find_figure(title="MeasureObjectNeighbors, image cycle #%d"%(
-            workspace.measurements.image_set_number),subplots=(2,2))
->>>>>>> bbb12779
         figure.subplot_imshow_labels(0,0, workspace.display_data.orig_labels,
                                      "Original: %s"%self.object_name.value)
         
