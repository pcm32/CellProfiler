--- conflicted
+++ resolved
@@ -473,7 +473,6 @@
             This setting controls the maximum number of frames that can
             be skipped when merging a gap caused by an unsegmented object.
             These gaps occur when an image is mis-segmented and identification
-<<<<<<< HEAD
             fails to find an object in one or more frames.
             <p><i><b>Recommendations:</b></i>
             <ul>
@@ -482,11 +481,6 @@
             <li>Set the maximum gap lower to reduce the chance of erroneously connecting to the wrong object after
             correctly losing the original object (e.g., if the cell dies or moves off-screen).</li>
             </ul></p>''')
-=======
-            fails to find an object in one or more frames. The adjustment of
-            this setting depends on image signal-to-noise and the object
-            detection efficacy.''')
->>>>>>> dded8acb
         
         self.wants_lifetime_filtering = cps.Binary(
             'Do you want to filter objects by lifetime?', False, doc = '''
