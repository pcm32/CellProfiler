"""PipelineController.py - controls (modifies) a pipeline

CellProfiler is distributed under the GNU General Public License.
See the accompanying file LICENSE for details.

Copyright (c) 2003-2009 Massachusetts Institute of Technology
Copyright (c) 2009-2012 Broad Institute
All rights reserved.

Please see the AUTHORS file for credits.

Website: http://www.cellprofiler.org
"""

import csv
import logging
import math
import numpy
import wx
import os
import re
import sys
import Queue
import cpframe
import cellprofiler.pipeline as cpp
import cellprofiler.preferences as cpprefs
import cellprofiler.cpimage as cpi
import cellprofiler.measurements as cpm
import cellprofiler.workspace as cpw
import cellprofiler.objects as cpo
from cellprofiler.gui.addmoduleframe import AddModuleFrame
import cellprofiler.gui.moduleview
from cellprofiler.gui.movieslider import EVT_TAKE_STEP
from cellprofiler.gui.help import HELP_ON_MODULE_BUT_NONE_SELECTED
import cellprofiler.utilities.version as version
from errordialog import display_error_dialog, ED_CONTINUE, ED_STOP, ED_SKIP
from runmultiplepipelinesdialog import RunMultplePipelinesDialog
from cellprofiler.modules.loadimages import C_FILE_NAME, C_PATH_NAME, C_FRAME
import cellprofiler.gui.parametersampleframe as psf
import cellprofiler.analysis as cpanalysis

logger = logging.getLogger(__name__)
RECENT_FILE_MENU_ID = [wx.NewId() for i in range(cpprefs.RECENT_FILE_COUNT)]
WRITING_MAT_FILE = "Writing .MAT measurements file..."
WROTE_MAT_FILE = ".MAT measurements file has been saved"

class PipelineController:
    """Controls the pipeline through the UI
    
    """
    def __init__(self,pipeline,frame):
        self.__pipeline =pipeline
        pipeline.add_listener(self.__on_pipeline_event)
        self.__frame = frame
        self.__add_module_frame = AddModuleFrame(frame,-1,"Add modules")
        self.__add_module_frame.add_listener(self.on_add_to_pipeline)
        # ~*~
        self.__parameter_sample_frame = None
        # ~^~
        self.__setting_errors = {}
        self.__running_pipeline = None
        self.__dirty_pipeline = False
        self.__inside_running_pipeline = False 
        self.__pause_pipeline = False
        self.__pipeline_measurements = None
        self.__debug_image_set_list = None
        self.__debug_measurements = None
        self.__debug_grids = None
        self.__keys = None
        self.__groupings = None
        self.__grouping_index = None
        self.__within_group_index = None
        self.pipeline_list = []

        # interaction/display requests and exceptions from an Analysis
        self.interaction_request_queue = Queue.PriorityQueue()
        self.interaction_pending = False

        self.populate_recent_files()
        self.menu_id_to_module_name = {}
        self.module_name_to_menu_id = {}
        self.populate_edit_menu(self.__frame.menu_edit_add_module)
        wx.EVT_MENU(frame, cpframe.ID_FILE_LOAD_PIPELINE,self.__on_load_pipeline)
        wx.EVT_MENU(frame, cpframe.ID_FILE_URL_LOAD_PIPELINE, self.__on_url_load_pipeline)
        wx.EVT_MENU(frame, cpframe.ID_FILE_SAVE_PIPELINE,self.__on_save_pipeline)
        wx.EVT_MENU(frame, cpframe.ID_FILE_SAVE_AS_PIPELINE, self.__on_save_as_pipeline)
        wx.EVT_MENU(frame, cpframe.ID_FILE_CLEAR_PIPELINE,self.__on_clear_pipeline)
        wx.EVT_MENU(frame, cpframe.ID_FILE_EXPORT_IMAGE_SETS, self.__on_export_image_sets)
        wx.EVT_MENU(frame, cpframe.ID_FILE_ANALYZE_IMAGES,self.on_analyze_images)
        wx.EVT_MENU(frame, cpframe.ID_FILE_STOP_ANALYSIS,self.on_stop_running)
        wx.EVT_MENU(frame, cpframe.ID_FILE_RUN_MULTIPLE_PIPELINES, self.on_run_multiple_pipelines)
        wx.EVT_MENU(frame, cpframe.ID_FILE_RESTART, self.on_restart)
        
        wx.EVT_MENU(frame, cpframe.ID_EDIT_MOVE_UP, self.on_module_up)
        wx.EVT_MENU(frame, cpframe.ID_EDIT_MOVE_DOWN, self.on_module_down)
        wx.EVT_MENU(frame, cpframe.ID_EDIT_UNDO, self.on_undo)
        wx.EVT_MENU(frame, cpframe.ID_EDIT_DELETE, self.on_remove_module)
        wx.EVT_MENU(frame, cpframe.ID_EDIT_DUPLICATE, self.on_duplicate_module)
        
        wx.EVT_MENU(frame,cpframe.ID_DEBUG_TOGGLE,self.on_debug_toggle)
        wx.EVT_MENU(frame,cpframe.ID_DEBUG_STEP,self.on_debug_step)
        wx.EVT_MENU(frame,cpframe.ID_DEBUG_NEXT_IMAGE_SET,self.on_debug_next_image_set)
        wx.EVT_MENU(frame,cpframe.ID_DEBUG_NEXT_GROUP, self.on_debug_next_group)
        wx.EVT_MENU(frame,cpframe.ID_DEBUG_CHOOSE_GROUP, self.on_debug_choose_group)
        wx.EVT_MENU(frame,cpframe.ID_DEBUG_CHOOSE_IMAGE_SET, self.on_debug_choose_image_set)
        wx.EVT_MENU(frame,cpframe.ID_DEBUG_CHOOSE_RANDOM_IMAGE_SET, self.on_debug_random_image_set)
        wx.EVT_MENU(frame,cpframe.ID_DEBUG_RELOAD, self.on_debug_reload)

        # ~*~
        wx.EVT_MENU(frame, cpframe.ID_SAMPLE_INIT, self.on_sample_init)
        # ~^~
        
        wx.EVT_MENU(frame,cpframe.ID_WINDOW_SHOW_ALL_WINDOWS, self.on_show_all_windows)
        wx.EVT_MENU(frame,cpframe.ID_WINDOW_HIDE_ALL_WINDOWS, self.on_hide_all_windows)
        
        wx.EVT_MENU_OPEN(frame, self.on_frame_menu_open)
        
        cpp.evt_modulerunner_done(frame, self.on_module_runner_done)
    
    def attach_to_pipeline_list_view(self,pipeline_list_view, movie_viewer):
        """Glom onto events from the list box with all of the module names in it
        
        """
        self.__pipeline_list_view = pipeline_list_view
        self.__movie_viewer = movie_viewer
        
    def attach_to_module_view(self,module_view):
        """Listen for setting changes from the module view
        
        """
        self.__module_view = module_view
        module_view.add_listener(self.__on_module_view_event)
    
    def attach_to_directory_view(self,directory_view):
        """Listen for requests to load pipelines
        
        """
        self.__directory_view = directory_view
        directory_view.add_pipeline_listener(self.__on_dir_load_pipeline)
    
    def attach_to_module_controls_panel(self,module_controls_panel):
        """Attach the pipeline controller to the module controls panel
        
        Attach the pipeline controller to the module controls panel.
        In addition, the PipelineController gets to add whatever buttons it wants to the
        panel.
        """
        self.__module_controls_panel = module_controls_panel
        mcp_sizer = wx.BoxSizer(wx.HORIZONTAL)
        self.__help_button = wx.Button(self.__module_controls_panel,-1,"?",(0,0), (30, -1))
        self.__help_button.SetToolTipString("Get Help for selected module")
        self.__mcp_text = wx.StaticText(self.__module_controls_panel,-1,"Adjust modules:")
        self.__mcp_add_module_button = wx.Button(self.__module_controls_panel,-1,"+",(0,0), (30, -1))
        self.__mcp_add_module_button.SetToolTipString("Add a module")
        self.__mcp_remove_module_button = wx.Button(self.__module_controls_panel,-1,"-",(0,0), (30, -1))
        self.__mcp_remove_module_button.SetToolTipString("Remove selected module")
        self.__mcp_module_up_button = wx.Button(self.__module_controls_panel,-1,"^",(0,0), (30, -1))
        self.__mcp_module_up_button.SetToolTipString("Move selected module up")
        self.__mcp_module_down_button = wx.Button(self.__module_controls_panel,-1,"v",(0,0), (30, -1))
        self.__mcp_module_down_button.SetToolTipString("Move selected module down")
        mcp_sizer.AddMany([(self.__help_button, 0, wx.ALIGN_CENTER | wx.ALL, 3),
                           ((1, 3), 3),
                           (self.__mcp_text, 0, wx.ALIGN_CENTER | wx.ALL, 3),
                           (self.__mcp_add_module_button, 0, wx.ALIGN_CENTER | wx.ALL, 3),
                           (self.__mcp_remove_module_button, 0, wx.ALIGN_CENTER | wx.ALL, 3),
                           (self.__mcp_module_up_button, 0, wx.ALIGN_CENTER | wx.ALL, 3),
                           (self.__mcp_module_down_button, 0, wx.ALIGN_CENTER | wx.ALL, 3)])
        self.__module_controls_panel.SetSizer(mcp_sizer)
        self.__module_controls_panel.Bind(wx.EVT_BUTTON, self.__on_help, self.__help_button)
        self.__module_controls_panel.Bind(wx.EVT_BUTTON, self.__on_add_module,self.__mcp_add_module_button)
        self.__module_controls_panel.Bind(wx.EVT_BUTTON, self.on_remove_module,self.__mcp_remove_module_button)
        self.__module_controls_panel.Bind(wx.EVT_BUTTON, self.on_module_up,self.__mcp_module_up_button)
        self.__module_controls_panel.Bind(wx.EVT_BUTTON, self.on_module_down,self.__mcp_module_down_button)

    def attach_to_test_controls_panel(self, test_controls_panel):
        """Attach the pipeline controller to the test controls panel
        
        Attach the pipeline controller to the test controls panel.
        In addition, the PipelineController gets to add whatever buttons it wants to the
        panel.
        """
        self.__test_controls_panel = test_controls_panel
        self.__tcp_sizer = wx.BoxSizer(wx.HORIZONTAL)
        self.__tcp_continue = wx.Button(test_controls_panel, -1, "Run", (0,0))
        self.__tcp_step = wx.Button(test_controls_panel, -1, "Step", (0,0))
        self.__tcp_next_imageset = wx.Button(test_controls_panel, -1, "Next Image", (0,0))
        self.__tcp_sizer.AddMany([(self.__tcp_continue, 0, wx.ALL | wx.EXPAND, 2),
                                  ((1, 1), 1),
                                  (self.__tcp_step, 0, wx.ALL | wx.EXPAND, 2),
                                  ((1, 1), 1),
                                  (self.__tcp_next_imageset, 0, wx.ALL | wx.EXPAND, 2)])
        self.__test_controls_panel.SetSizer(self.__tcp_sizer)
        self.__tcp_continue.SetToolTip(wx.ToolTip("Run to next pause"))
        self.__tcp_step.SetToolTip(wx.ToolTip("Step to next module"))
        self.__tcp_next_imageset.SetToolTip(wx.ToolTip("Jump to next image cycle"))
        self.__test_controls_panel.Bind(wx.EVT_BUTTON, self.on_debug_continue, self.__tcp_continue)
        self.__test_controls_panel.Bind(wx.EVT_BUTTON, self.on_debug_step, self.__tcp_step)
        self.__test_controls_panel.Bind(wx.EVT_BUTTON, self.on_debug_next_image_set, self.__tcp_next_imageset)

    def __on_load_pipeline(self,event):
        if self.__dirty_pipeline:
            if wx.MessageBox('Do you want to save your current pipeline\n'
                             'before loading?', 'Save modified pipeline',
                             wx.YES_NO|wx.ICON_QUESTION, self.__frame) & wx.YES:
                self.do_save_pipeline()
        dlg = wx.FileDialog(self.__frame,
                            "Choose a pipeline file to open",
                            wildcard = ("CellProfiler pipeline (*.cp,*.mat)|*.cp;*.mat"))
        dlg.Directory = cpprefs.get_default_output_directory()
        if dlg.ShowModal()==wx.ID_OK:
            pathname = os.path.join(dlg.GetDirectory(),dlg.GetFilename())
            self.do_load_pipeline(pathname)
        dlg.Destroy()
            
    def __on_url_load_pipeline(self, event):
        if self.__dirty_pipeline:
            if wx.MessageBox('Do you want to save your current pipeline\n'
                             'before loading?', 'Save modified pipeline',
                             wx.YES_NO|wx.ICON_QUESTION, self.__frame) & wx.YES:
                self.do_save_pipeline()
        dlg = wx.TextEntryDialog(self.__frame,
                                 "Enter the pipeline's URL\n\n"
                                 "Example: https://svn.broadinstitute.org/"
                                 "CellProfiler/trunk/ExampleImages/"
                                 "ExampleSBSImages/ExampleSBS.cp",
                                 "Load pipeline via URL")
        if dlg.ShowModal() == wx.ID_OK:
            import urllib2
            self.do_load_pipeline(urllib2.urlopen(dlg.Value))
        dlg.Destroy()
    
    def __on_dir_load_pipeline(self,caller,event):
        if wx.MessageBox('Do you want to load the pipeline, "%s"?'%(os.path.split(event.Path)[1]),
                         'Load path', wx.YES_NO|wx.ICON_QUESTION ,self.__frame) & wx.YES:
            self.do_load_pipeline(event.Path)
    
    def do_load_pipeline(self,pathname):
        try:
            self.stop_debugging()
            if self.__running_pipeline:
                self.stop_running()
                del self.__pipeline_measurements
                self.__pipeline_measurements = None

            self.__pipeline.load(pathname)
            self.__pipeline.turn_off_batch_mode()
            self.__clear_errors()
            if isinstance(pathname, (str, unicode)):
                self.set_current_pipeline_path(pathname)
            self.__dirty_pipeline = False
            self.set_title()
            
        except Exception,instance:
            self.__frame.display_error('Failed during loading of %s'%(pathname),instance)

    def __clear_errors(self):
        for key,error in self.__setting_errors.iteritems():
            self.__frame.preferences_view.pop_error_text(error)
        self.__setting_errors = {}
        
    def __on_save_pipeline(self, event):
        path = cpprefs.get_current_pipeline_path()
        if path is None:
            self.do_save_pipeline()
        else:
            self.__pipeline.save(path)
            self.__dirty_pipeline = False
            self.set_title()
            self.__frame.preferences_view.set_message_text(
                "Saved pipeline to " + path)
            
    def __on_save_as_pipeline(self,event):
        try:
            self.do_save_pipeline()
        except Exception, e:
            wx.MessageBox('Exception:\n%s'%(e), 'Could not save pipeline...', wx.ICON_ERROR|wx.OK, self.__frame)
            
    def do_save_pipeline(self):
        '''Save the pipeline, asking the user for the name

        return True if the user saved the pipeline
        '''
        wildcard="CellProfiler pipeline (*.cp)|*.cp"
        dlg = wx.FileDialog(self.__frame,
                            "Save pipeline",
                            wildcard=wildcard,
                            style=wx.FD_SAVE|wx.FD_OVERWRITE_PROMPT)
        path = cpprefs.get_current_pipeline_path()
        if path is not None:
            dlg.Path = path
        else:
            dlg.Directory = cpprefs.get_default_output_directory()
        try:
            if dlg.ShowModal() == wx.ID_OK:
                file_name = dlg.GetFilename()
                if not sys.platform.startswith("win"):
                    if file_name.find('.') == -1:
                        # on platforms other than Windows, add the default suffix
                        file_name += ".cp"
                pathname = os.path.join(dlg.GetDirectory(), file_name)
                self.__pipeline.save(pathname)
                self.set_current_pipeline_path(pathname)
                self.__dirty_pipeline = False
                self.set_title()
                return True
            return False
        finally:
            dlg.Destroy()
    
    def __on_export_image_sets(self, event):
        '''Export the pipeline's image sets to a .csv file'''
        dlg = wx.FileDialog(self.__frame, "Export image sets",
                            wildcard = "Image set file (*.csv)|*.csv",
                            style = wx.FD_SAVE | wx.FD_OVERWRITE_PROMPT)
        try:
            if dlg.ShowModal() == wx.ID_OK:
                try:
                    fd = open(dlg.Path, "w")
                    self.__pipeline.write_image_set(fd)
                    fd.close()
                except Exception, e:
                    display_error_dialog(self.__frame, e, self.__pipeline,
                                         "Failed to export image sets",
                                         continue_only = True)
        finally:
            dlg.Destroy()
    
    def set_current_pipeline_path(self, pathname):
        cpprefs.set_current_pipeline_path(pathname)
        cpprefs.add_recent_file(pathname)
        self.populate_recent_files()
        
    def populate_recent_files(self):
        '''Populate the recent files menu'''
        recent_files = self.__frame.recent_files
        assert isinstance(recent_files, wx.Menu)
        while len(recent_files.MenuItems) > 0:
            self.__frame.Unbind(wx.EVT_MENU, id = recent_files.MenuItems[0].Id)
            recent_files.RemoveItem(recent_files.MenuItems[0])
        for index, file_name in enumerate(cpprefs.get_recent_files()):
            recent_files.Append(RECENT_FILE_MENU_ID[index], file_name)
            def on_recent_file(event, file_name = file_name):
                self.do_load_pipeline(file_name)
            self.__frame.Bind(wx.EVT_MENU,
                              on_recent_file,
                              id = RECENT_FILE_MENU_ID[index])
        
    def set_title(self):
        '''Set the title of the parent frame'''
        pathname = cpprefs.get_current_pipeline_path()
        if pathname is None:
            self.__frame.Title = "CellProfiler %s" % (version.title_string)
            return
        path, file = os.path.split(pathname)
        if self.__dirty_pipeline:
            self.__frame.Title = "CellProfiler %s: %s* (%s)" % (version.title_string, file, path)
        else:
            self.__frame.Title = "CellProfiler %s: %s (%s)" % (version.title_string, file, path)
            
    def __on_clear_pipeline(self,event):
        if wx.MessageBox("Do you really want to remove all modules from the pipeline?",
                         "Clearing pipeline",
                         wx.YES_NO | wx.ICON_QUESTION, self.__frame) == wx.YES:
            self.stop_debugging()
            if self.__running_pipeline:
                self.stop_running()            
                del self.__pipeline_measurements
                self.__pipeline_measurements = None
            self.__pipeline.clear()
            self.__clear_errors()
            cpprefs.set_current_pipeline_path(None)
            self.__dirty_pipeline = False
            self.set_title()
            self.enable_module_controls_panel_buttons()
    
    def check_close(self):
        '''Return True if we are allowed to close
        
        Check for pipeline dirty, return false if user doesn't want to close
        '''
        if self.__dirty_pipeline:
            #
            # Create a dialog box asking the user what to do.
            #
            dialog = wx.Dialog(self.__frame,
                               title = "Closing CellProfiler")
            super_sizer = wx.BoxSizer(wx.VERTICAL)
            dialog.SetSizer(super_sizer)
            #
            # This is the main window with the icon and question
            #
            sizer = wx.BoxSizer(wx.HORIZONTAL)
            super_sizer.Add(sizer, 1, wx.EXPAND|wx.ALL, 5)
            question_mark = wx.ArtProvider.GetBitmap(wx.ART_HELP,
                                                     wx.ART_MESSAGE_BOX)
            icon = wx.StaticBitmap(dialog, -1, question_mark)
            sizer.Add(icon, 0, wx.EXPAND | wx.ALL, 5)
            text = wx.StaticText(dialog, label = "Do you want to save the current pipeline?")
            sizer.Add(text, 0, wx.EXPAND | wx.ALL, 5)
            super_sizer.Add(wx.StaticLine(dialog), 0, wx.EXPAND | wx.LEFT | wx.RIGHT, 20)
            #
            # These are the buttons
            #
            button_sizer = wx.BoxSizer(wx.HORIZONTAL)
            super_sizer.Add(button_sizer, 0, wx.ALIGN_CENTER_HORIZONTAL|wx.ALL, 5)
            SAVE_ID = wx.NewId()
            DONT_SAVE_ID = wx.NewId()
            RETURN_TO_CP_ID = wx.NewId()
            answer = [RETURN_TO_CP_ID]
            for button_id, text, set_default in (
                (SAVE_ID, "Save", True),
                (RETURN_TO_CP_ID, "Return to CellProfiler", False),
                (DONT_SAVE_ID, "Don't Save", False)):
                button = wx.Button(dialog, button_id, text)
                if set_default:
                    button.SetDefault()
                button_sizer.Add(button, 0, wx.EXPAND | wx.ALL, 5)
                def on_button(event, button_id = button_id):
                    dialog.SetReturnCode(button_id)
                    answer[0] = button_id
                    dialog.Close()
                dialog.Bind(wx.EVT_BUTTON, on_button, button,button_id)
            dialog.Fit()
            dialog.CentreOnParent()
            try:
                dialog.ShowModal()
                if answer[0] == SAVE_ID:
                    if not self.do_save_pipeline():
                        '''Cancel the closing if the user fails to save'''
                        return False
                elif answer[0] == RETURN_TO_CP_ID:
                    return False
            finally:
                dialog.Destroy()
        return True
    
    def on_close(self):
        self.close_debug_measurements()
        if self.__running_pipeline is not None:
            self.stop_running()
            del self.__pipeline_measurements
            self.__pipeline_measurements = None
    
    def __on_pipeline_event(self,caller,event):
        if isinstance(event,cpp.RunExceptionEvent):
            error_msg = None
            self.__pipeline_list_view.select_one_module(event.module.module_num)
            try:
                import MySQLdb
                if (isinstance(event.error, MySQLdb.OperationalError) and
                    len(event.error.args) > 1):
                    #
                    # The informative error is in args[1] for MySQL
                    #
                    error_msg = event.error.args[1]
            except:
                pass
            if error_msg is None:
                error_msg = str(event.error)
            message = (("Error while processing %s:\n"
                        "%s\n\nDo you want to stop processing?") %
                       (event.module.module_name,error_msg))
            result = display_error_dialog(self.__frame,
                                          event.error,
                                          self.__pipeline,
                                          message,
                                          event.tb)
            event.cancel_run = result == ED_STOP
            event.skip_thisset = result == ED_SKIP
                
        elif isinstance(event, cpp.LoadExceptionEvent):
            self.on_load_exception_event(event)
        elif any([isinstance(event, x) for x in
                  (cpp.ModuleAddedPipelineEvent,
                   cpp.ModuleEditedPipelineEvent,
                   cpp.ModuleMovedPipelineEvent,
                   cpp.ModuleRemovedPipelineEvent)]):
            self.__dirty_pipeline = True
            self.set_title()
            
    def on_load_exception_event(self, event):
        '''Handle a pipeline load exception'''
        if event.module is None:
            module_name = event.module_name
        else:
            module_name = event.module.module_name
        if event.settings is None or len(event.settings) == 0:
            message = ("Error while loading %s: %s\nDo you want to stop processing?"%
                       (module_name, event.error.message))
        else:
            message = ("Error while loading %s: %s\n"
                       "Do you want to stop processing?\n\n"
                       "Module settings:\n"
                       "\t%s") % ( module_name,
                                   event.error.message,
                                   '\n\t'.join(event.settings))
        if wx.MessageBox(message, "Pipeline error",
                         wx.YES_NO | wx.ICON_ERROR, 
                         self.__frame) == wx.NO:
            event.cancel_run = False
        
    def enable_module_controls_panel_buttons(self):
        #
        # Enable/disable the movement buttons
        #
        selected_modules = self.__pipeline_list_view.get_selected_modules()
        enable_up = True
        enable_down = True
        enable_delete = True
        enable_duplicate = True
        if len(selected_modules) == 0:
            enable_up = enable_down = enable_delete = enable_duplicate = False
        else:
            if any([m.module_num == 1 for m in selected_modules]):
                enable_up = False
            if any([m.module_num == len(self.__pipeline.modules())
                    for m in selected_modules]):
                enable_down = False
        for menu_id, control, state in (
            (cpframe.ID_EDIT_MOVE_DOWN, self.__mcp_module_down_button, enable_down),
            (cpframe.ID_EDIT_MOVE_UP, self.__mcp_module_up_button, enable_up),
            (cpframe.ID_EDIT_DELETE, self.__mcp_remove_module_button, enable_delete),
            (cpframe.ID_EDIT_DUPLICATE, None, enable_duplicate)):
            if control is not None:
                control.Enable(state)
            menu_item = self.__frame.menu_edit.FindItemById(menu_id)
            if menu_item is not None:
                menu_item.Enable(state)
        
    def __on_help(self,event):
        modules = self.__get_selected_modules()
        if len(modules) > 0:
            self.__frame.do_help_modules(modules)
        else:
            wx.MessageBox(HELP_ON_MODULE_BUT_NONE_SELECTED, 
                          "No module selected",
                          style=wx.OK|wx.ICON_INFORMATION)
        
    def __on_add_module(self,event):
        if not self.__add_module_frame.IsShownOnScreen():
            x, y = self.__frame.GetPositionTuple()
            x = max(x - self.__add_module_frame.GetSize().width, 0)
            self.__add_module_frame.SetPosition((x, y))
        self.__add_module_frame.Show()
        self.__add_module_frame.Raise()
    
    def populate_edit_menu(self, menu):
        '''Display a menu of modules to add'''
        from cellprofiler.modules import get_module_names
        #
        # Get a two-level dictionary of categories and names
        #
        d = { "All": [] }
        for module_name in get_module_names():
            try:
                module = cellprofiler.modules.instantiate_module(module_name)
                category = module.category
                if isinstance(category, (str,unicode)):
                    categories = [category, "All"]
                else:
                    categories = list(category) + ["All"]
                for category in categories:
                    if not d.has_key(category):
                        d[category] = []
                    d[category].append(module_name)
            except:
                logger.error("Unable to instantiate module %s.\n\n" % 
                             module_name, exc_info=True)
         
        for category in sorted(d.keys()):
            sub_menu = wx.Menu()
            for module_name in sorted(d[category]):
                if self.module_name_to_menu_id.has_key(module_name):
                    menu_id = self.module_name_to_menu_id[module_name]
                else:
                    menu_id = wx.NewId()
                    self.module_name_to_menu_id[module_name] = menu_id
                    self.menu_id_to_module_name[menu_id] = module_name
                    self.__frame.Bind(wx.EVT_MENU, 
                                      self.on_menu_add_module, 
                                      id = menu_id)
                sub_menu.Append(menu_id, module_name)
            menu.AppendSubMenu(sub_menu, category)
            
    def on_menu_add_module(self, event):
        from cellprofiler.modules import instantiate_module
        assert isinstance(event, wx.CommandEvent)
        if self.menu_id_to_module_name.has_key(event.Id):
            module_name = self.menu_id_to_module_name[event.Id]
            module = instantiate_module(module_name)
            selected_modules = self.__get_selected_modules()
            if len(selected_modules) == 0:
                module.module_num = len(self.__pipeline.modules())+1
            else:
                module.module_num = selected_modules[0].module_num + 1
            self.__pipeline.add_module(module)
        else:
            logger.warn("Could not find module associated with ID = %d, module = %s" % (
                event.Id, event.GetString()))
            
        
    def __get_selected_modules(self):
        return self.__pipeline_list_view.get_selected_modules()
    
    def on_remove_module(self,event):
        self.remove_selected_modules()
    
    def remove_selected_modules(self):
        selected_modules = self.__get_selected_modules()
        for module in selected_modules:
            for setting in module.settings():
                if self.__setting_errors.has_key(setting.key()):
                    self.__frame.preferences_view.pop_error_text(self.__setting_errors.pop(setting.key()))                    
            self.__pipeline.remove_module(module.module_num)
        #
        # Major event - restart from scratch
        #
        if self.is_in_debug_mode():
            self.stop_debugging()
            if cpprefs.get_show_exiting_test_mode_dlg():
                self.show_exiting_test_mode()

    def on_duplicate_module(self, event):
        self.duplicate_modules(self.__get_selected_modules())
        
    def duplicate_modules(self, modules):
        selected_modules = self.__get_selected_modules()
        if len(selected_modules):
            module_num=selected_modules[-1].module_num+1
        else:
            # insert module last if nothing selected
            module_num = len(self.__pipeline.modules())+1
        for m in modules:
            module = self.__pipeline.instantiate_module(m.module_name)
            module.module_num = module_num
            module.set_settings_from_values([str(s) for s in m.settings()], m.variable_revision_number, m.module_name, False)
            self.__pipeline.add_module(module)
            module_num += 1
            
            
    def on_module_up(self,event):
        """Move the currently selected modules up"""
        selected_modules = self.__get_selected_modules()
        for module in selected_modules:
            self.__pipeline.move_module(module.module_num,cpp.DIRECTION_UP);
        #
        # Major event - restart from scratch
        #
        if self.is_in_debug_mode():
            self.stop_debugging()
            if cpprefs.get_show_exiting_test_mode_dlg():
                self.show_exiting_test_mode()
        
    def on_module_down(self,event):
        """Move the currently selected modules down"""
        selected_modules = self.__get_selected_modules()
        selected_modules.reverse()
        for module in selected_modules:
            self.__pipeline.move_module(module.module_num,cpp.DIRECTION_DOWN);
        #
        # Major event - restart from scratch
        #
        if self.is_in_debug_mode():
            self.stop_debugging()
            if cpprefs.get_show_exiting_test_mode_dlg():
                self.show_exiting_test_mode()
            
    def on_undo(self, event):
        wx.BeginBusyCursor()
        try:
            if self.__pipeline.has_undo():
                self.__pipeline.undo()
        finally:
            wx.EndBusyCursor()
    
    def on_add_to_pipeline(self,caller,event):
        """Add a module to the pipeline using the event's module loader"""
        selected_modules = self.__get_selected_modules()
        if len(selected_modules):
            module_num=selected_modules[-1].module_num+1
        else:
            # insert module last if nothing selected
            module_num = len(self.__pipeline.modules())+1 
        self.__pipeline.add_module(event.module_loader(module_num))
        #
        # Major event - restart from scratch
        #
        #if self.is_in_debug_mode():
        #    self.stop_debugging()
        
    def __on_module_view_event(self,caller,event):
        assert isinstance(event,cellprofiler.gui.moduleview.SettingEditedEvent), '%s is not an instance of CellProfiler.CellProfilerGUI.ModuleView.SettingEditedEvent'%(str(event))
        setting = event.get_setting()
        proposed_value = event.get_proposed_value()
        setting.value = proposed_value
        self.__pipeline.edit_module(event.get_module().module_num)
        if self.is_in_debug_mode():
            #
            # If someone edits a really important setting in debug mode,
            # then you want to reset the debugger to reprocess the image set
            # list.
            #
            for module in self.__pipeline.modules():
                setting = event.get_setting()
                if setting.key() in [x.key() for x in module.settings()]:
                    if module.change_causes_prepare_run(setting):
                        self.stop_debugging()
                        if cpprefs.get_show_exiting_test_mode_dlg():
                            self.show_exiting_test_mode()

    def status_callback(self, *args):
        self.__frame.preferences_view.on_pipeline_progress(*args)

    def on_run_multiple_pipelines(self, event):
        '''Menu handler for run multiple pipelines'''
        dlg = RunMultplePipelinesDialog(
                parent = self.__frame, 
                title = "Run multiple pipelines",
                style = wx.DEFAULT_DIALOG_STYLE | wx.RESIZE_BORDER |wx.THICK_FRAME,
                size = (640,480))
        try:
            if dlg.ShowModal() == wx.ID_OK:
                self.pipeline_list = dlg.get_pipelines()
                self.run_next_pipeline(event)
        except:
            dlg.Destroy()
            
    def run_next_pipeline(self, event):
        if len(self.pipeline_list) == 0:
            return
        pipeline_details = self.pipeline_list.pop(0)
        self.do_load_pipeline(pipeline_details.path)
        cpprefs.set_default_image_directory(pipeline_details.default_input_folder)
        cpprefs.set_default_output_directory(pipeline_details.default_output_folder)
        cpprefs.set_output_file_name(pipeline_details.measurements_file)
        self.on_analyze_images(event)
        
    def on_analyze_images(self, event):
        '''Handle a user request to start running the pipeline'''
        ##################################
        #
        # Preconditions:
        # * Pipeline has no errors
        # * Default input and output directories are valid
        #
        ##################################
        
        ok, reason = self.__frame.preferences_view.check_preferences()
        if ok:
            try:
                self.__pipeline.test_valid()
            except cellprofiler.settings.ValidationError, v:
                ok = False
                reason = v.message
        if not ok:
            if wx.MessageBox("%s\nAre you sure you want to continue?" % reason,
                             "Problems with pipeline", wx.YES_NO) != wx.YES:
                self.pipeline_list = []
                return
        ##################################
        #
        # Start the pipeline
        #
        ##################################

        if cpanalysis.use_analysis:
            try:
                self.__module_view.disable()
                self.__frame.preferences_view.on_analyze_images()
                self.__analysis = cpanalysis.Analysis(self.__pipeline, self.get_output_file_path(),
                                                      initial_measurements=cpm.Measurements())
                self.__analysis.start(self.analysis_event_handler)
            except Exception, e:
                # Catastrophic failure
                display_error_dialog(self.__frame,
                                     e,
                                     self.__pipeline,
                                     "Failure in analysis startup.",
                                     sys.exc_info()[2])
                self.stop_running()
            return

        output_path = self.get_output_file_path()
        if output_path:
            self.__module_view.disable()
            self.__frame.preferences_view.pause_button.Bind(wx.EVT_BUTTON,
                                                            self.on_pause)
            if self.__running_pipeline:
                self.__running_pipeline.close()
            self.__output_path = output_path
            self.__frame.preferences_view.on_analyze_images()
            if cpprefs.get_write_MAT_files() == cpprefs.WRITE_HDF5:
                if self.__pipeline_measurements is not None:
                    del self.__pipeline_measurements
                    self.__pipeline_measurements = None
                m = cpm.Measurements(filename = output_path)
            else:
                m = None
            self.__running_pipeline = self.__pipeline.run_with_yield(
                self.__frame,
                status_callback=self.status_callback,
                initial_measurements = m)
            try:
                # Start the first module.
                self.__pipeline_measurements = self.__running_pipeline.next()
            except StopIteration:
                #
                # Pipeline finished on the first go (typical for something
                # like CreateBatchFiles)
                #
                self.stop_running()
                if (self.__pipeline_measurements is not None and
                    cpprefs.get_write_MAT_files() is True):
                    self.__pipeline.save_measurements(self.__output_path, self.__pipeline_measurements)
                    self.__output_path = None
                    message = "Finished processing pipeline"
                    title = "Analysis complete"
                else:
                    message = "Pipeline processing finished, no measurements taken"
                    title = "Analysis complete"
                # allow cleanup of measurements
                del self.__pipeline_measurements
                self.__pipeline_measurements = None
                if len(self.pipeline_list) > 0:
                    self.run_next_pipeline(event)
                    return
                wx.MessageBox(message,title)
            except Exception, e:
                # Catastrophic failure on start
                display_error_dialog(self.__frame,
                                     e,
                                     self.__pipeline,
                                     "Failed to initialize pipeline",
                                     sys.exc_info()[2])
                if self.__pipeline_measurements is not None:
                    # try to leave measurements in a readable state
                    self.__pipeline_measurements.flush()
                self.stop_running()

    def analysis_event_handler(self, evt):
        PRI_EXCEPTION, PRI_INTERACTION, PRI_DISPLAY = range(3)

        if isinstance(evt, cpanalysis.AnalysisStarted):
            print "Analysis started"
        elif isinstance(evt, cpanalysis.AnalysisProgress):
            print "Progress", evt.counts
        elif isinstance(evt, cpanalysis.AnalysisFinished):
            print "Finished!"
            # drop any interaction/display requests or exceptions
            while True:
                try:
                    self.interaction_request_queue.get_nowait()  # in case the queue's been emptied
                except Queue.Empty:
                    break
            wx.CallAfter(self.stop_running)
        elif isinstance(evt, cpanalysis.DisplayRequest):
            self.interaction_request_queue.put((PRI_DISPLAY, self.analysis_display, evt))
            wx.CallAfter(self.module_display_request, evt)
        elif isinstance(evt, cpanalysis.InteractionRequest):
            self.interaction_request_queue.put((PRI_INTERACTION, self.module_interaction_request, evt))
            wx.CallAfter(self.handle_analysis_feedback)
        elif isinstance(evt, cpanalysis.ExceptionReport):
            self.interaction_request_queue.put((PRI_EXCEPTION, self.analysis_exception, evt))
            wx.CallAfter(self.handle_analysis_feedback)
        elif isinstance(evt, cpanalysis.WorkerExceptionReport):
            self.interaction_request_queue.put((PRI_EXCEPTION, self.worker_exception, evt))
            wx.CallAfter(self.handle_analysis_feedback)
        elif isinstance(evt, cpanalysis.AnalysisPaused):
            print "Paused"
        elif isinstance(evt, cpanalysis.AnalysisResumed):
            print "Resumed"
        elif isinstance(evt, cellprofiler.pipeline.RunExceptionEvent):
            # exception in (prepare/post)_(run/group)
            import pdb
            pdb.post_mortem(evt.tb)
        else:
            raise ValueError("Unknown event type %s %s" % (type(evt), evt))

    def handle_analysis_feedback(self):
        '''Process any pending exception or interaction requests from the
        pipeline.  This function guards against multiple modal dialogs being
        opened, which can overwhelm the user and cause UI hangs.
        '''
        # just in case.
        assert wx.Thread_IsMain(), "PipelineController.handle_analysis_feedback() must be called from main thread!"

        # only one window at a time
        if self.interaction_pending:
            return

        try:
            pri_func_args = self.interaction_request_queue.get_nowait()  # in case the queue's been emptied
        except Queue.Empty:
            return

        self.interaction_pending = True
        try:
            pri_func_args[1](*pri_func_args[2:])
            if not self.interaction_request_queue.empty():
                wx.CallAfter(self.handle_analysis_feedback)
        finally:
            self.interaction_pending = False

    def module_interaction_request(self, evt):
        '''forward a module interaction request from the running pipeline to
        our own pipeline's instance of the module, and reply with the result.
        '''
        module_num = evt.module_num
        # extract args and kwargs from the request.
        # see main().interaction_handler() in analysis_worker.py
        args = [evt.__dict__['arg_%d' % idx] for idx in range(evt.num_args)]
        kwargs = dict((name, evt.__dict__['kwarg_%s' % name]) for name in evt.kwargs_names)
        result = ""
        try:
            module = self.__pipeline.modules()[module_num - 1]
            result = module.handle_interaction(*args, **kwargs)
        except:
            _, exc, tb = sys.exc_info()
            display_error_dialog(None, exc, self.__pipeline, tb=tb, continue_only=True,
                                 message="Exception in CellProfiler interaction request")
        finally:
            # we need to ensure that the reply_cb gets a reply (even if it
            # being empty causes futher exceptions).
            evt.reply(cpanalysis.InteractionReply(result=result))

    def analysis_exception(self, evt):
        '''Report an error in analysis to the user, giving options for
        skipping, aborting, and debugging.'''

        assert wx.Thread_IsMain(), "PipelineController.analysis_exception() must be called from main thread!"

        def remote_debug():
            # choose a random string for verification
            import string
            import random
            verification = ''.join(random.choice(string.ascii_letters) for x in range(5))

            def port_callback(port):
                # called from another thread, use wx.CallAfter
                def display_port_info():
                    wx.MessageBox("Remote PDB waiting on port %d\nUse '%s' for verification" % (port, verification),
                                  "Remote debugging started.",
                                  wx.OK | wx.ICON_INFORMATION)
                wx.CallAfter(display_port_info)
            evt.disposition_callback(cpanalysis.DEBUG, verification, port_callback)

        if isinstance(evt, cpanalysis.AnalysisPipelineExceptionEvent):
            message = (("Error while processing %s:\n"
                        "%s\n\nDo you want to stop processing?") %
                       (evt.module_name, evt.exc_message))
        else:
            message = (("Error while processing (remote worker):\n"
                        "%s\n\nDo you want to stop processing?") %
                       (evt.exc_message))

        disposition = display_error_dialog(None, evt.exc_type, self.__pipeline, message,
                                           remote_exc_info=(evt.exc_type, evt.exc_message, evt.exc_traceback,
                                                            evt.filename, evt.line_number, remote_debug))
        evt.disposition_callback(disposition)
        wx.Yield()  # This allows cancel events to remove other exceptions from the queue.

    def on_restart(self, event):
        '''Restart a pipeline from a measurements file'''
        dlg = wx.FileDialog(self.__frame, "Select measurements file",
                            wildcard = "Measurements file (*.mat)|*.mat",
                            style = wx.FD_OPEN)
        try:
            if dlg.ShowModal() != wx.ID_OK:
                return
        finally:
            dlg.Destroy()
        
        ##################################
        #
        # Start the pipeline
        #
        ##################################
        output_path = self.get_output_file_path()
        if output_path:
            self.__module_view.disable()
            self.__frame.preferences_view.pause_button.Bind(wx.EVT_BUTTON,
                                                            self.on_pause)
            if self.__running_pipeline:
                self.__running_pipeline.close()
            self.__output_path = output_path
            self.__frame.preferences_view.on_analyze_images()
            self.__running_pipeline = \
                self.__pipeline.restart_with_yield(dlg.Path, self.__frame,
                                                   self.status_callback)
            try:
                # Start the first module.
                self.__pipeline_measurements = self.__running_pipeline.next()
            except StopIteration:
                #
                # Pipeline finished on the first go (typical for something
                # like CreateBatchFiles)
                #
                self.stop_running()
                if (self.__pipeline_measurements is not None and 
                    cpprefs.get_write_MAT_files() is True):
                    self.__pipeline.save_measurements(self.__output_path,self.__pipeline_measurements)
                    del self.__pipeline_measurements
                    self.__pipeline_measurements = None
                    self.__output_path = None
                    message = "Finished processing pipeline"
                    title = "Analysis complete"
                else:
                    message = "Pipeline processing finished, no measurements taken"
                    title = "Analysis complete"
                if len(self.pipeline_list) > 0:
                    self.run_next_pipeline(event)
                    return
                wx.MessageBox(message,title)
                
    def on_pause(self, event):
        if not self.__pause_pipeline:
            self.__frame.preferences_view.pause(True)
            self.__pause_pipeline = True
            # This is necessary for the case where the user hits pause
            # then resume during the time a module is executing, which
            # results in two calls to __running_pipeline.next() trying
            # to execute simultaneously if the resume causes a
            # ModuleRunnerDoneEvent.
            self.__need_unpause_event = False 
        else:
            self.__frame.preferences_view.pause(False)
            self.__pause_pipeline = False
            if self.__need_unpause_event:
                # see note above
                cpp.post_module_runner_done_event(self.__frame)
        
    def on_frame_menu_open(self, event):
        pass
    
    def on_stop_running(self,event):
        self.pipeline_list = []
        self.stop_running()
        if self.__pipeline_measurements is not None:
            self.save_measurements()
        del self.__pipeline_measurements
        self.__pipeline_measurements = None
    
    def on_save_measurements(self, event):
        if self.__pipeline_measurements is not None:
            self.save_measurements()
        
    def save_measurements(self):
        if cpprefs.get_write_MAT_files() == cpprefs.WRITE_HDF5:
            return
        dlg = wx.FileDialog(self.__frame,
                            "Save measurements to a file",
                            wildcard="CellProfiler measurements (*.mat)|*.mat",
                            style = wx.FD_SAVE | wx.FD_OVERWRITE_PROMPT)
        try:
            if dlg.ShowModal() == wx.ID_OK:
                pathname = os.path.join(dlg.GetDirectory(), dlg.GetFilename())
                self.__pipeline.save_measurements(pathname, 
                                                  self.__pipeline_measurements)
        finally:
            dlg.Destroy()
        
    def stop_running(self):
<<<<<<< HEAD
        self.__analysis = None
        self.__running_pipeline = False
=======
        if self.__distributor:
            self.__distributor.stop_serving()
            self.__distributor = None
        if self.__running_pipeline is not None:
            self.__running_pipeline.close()
            self.__running_pipeline = None
>>>>>>> 119412a6
        self.__pause_pipeline = False
        self.__frame.preferences_view.on_stop_analysis()
        self.__module_view.enable()
    
    def is_in_debug_mode(self):
        """True if there's some sort of debugging in progress"""
        return self.__debug_image_set_list != None
    
    def on_debug_toggle(self, event):
        if self.is_in_debug_mode():
            self.on_debug_stop(event)
        else:
            self.on_debug_start(event)
            
    def on_debug_start(self, event):
        self.__pipeline_list_view.select_one_module(1)
        self.__movie_viewer.Value = 0
        self.start_debugging()
    
    def start_debugging(self):
        self.__pipeline_list_view.set_debug_mode(True)
        self.__frame.preferences_view.start_debugging()
        self.__test_controls_panel.Show()
        self.__test_controls_panel.GetParent().GetSizer().Layout()
        self.close_debug_measurements()
        self.__debug_measurements = cpm.Measurements(can_overwrite=True)
        self.__debug_object_set = cpo.ObjectSet(can_overwrite=True)
        self.__frame.enable_debug_commands()
        assert isinstance(self.__pipeline, cpp.Pipeline)
        self.__pipeline.test_mode = True
        self.__debug_image_set_list = cpi.ImageSetList(True)
        workspace = cpw.Workspace(self.__pipeline, None, None, None,
                                  self.__debug_measurements,
                                  self.__debug_image_set_list,
                                  self.__frame)
        try:
            if not self.__pipeline.prepare_run(workspace):
                raise ValueError("Failed to get image sets")
            self.__keys, self.__groupings = self.__pipeline.get_groupings(
                workspace)
        except ValueError, v:
            message = "Error while preparing for run:\n%s"%(v)
            wx.MessageBox(message, "Pipeline error", wx.OK | wx.ICON_ERROR, self.__frame)
            self.stop_debugging()
            return False

        self.__grouping_index = 0
        self.__within_group_index = 0
        self.__pipeline.prepare_group(workspace,
                                      self.__groupings[0][0],
                                      self.__groupings[0][1])
        self.__debug_outlines = {}
        if self.__debug_image_set_list == None:
            self.stop_debugging()
            return False
        return True
    
    def close_debug_measurements(self):
        del self.__debug_measurements
        self.__debug_measurements = None
        
    def on_debug_stop(self, event):
        self.stop_debugging()

    def stop_debugging(self):
        self.__pipeline_list_view.set_debug_mode(False)
        self.__frame.preferences_view.stop_debugging()
        self.__test_controls_panel.Hide()
        self.__test_controls_panel.GetParent().GetSizer().Layout()
        self.__frame.enable_debug_commands(False)
        self.__debug_image_set_list = None
        self.close_debug_measurements()
        self.__debug_object_set = None
        self.__debug_outlines = None
        self.__debug_grids = None
        self.__pipeline_list_view.on_stop_debugging()
        self.__pipeline.test_mode = False
        self.__pipeline.end_run()
    
    def on_debug_step(self, event):
        
        modules = self.__pipeline_list_view.get_selected_modules()
        module = modules[0]
        self.do_step(module)
    
    def do_step(self, module):
        """Do a debugging step by running a module
        """
        failure = 1
        old_cursor = self.__frame.GetCursor()
        self.__frame.SetCursor(wx.StockCursor(wx.CURSOR_WAIT))
        try:
            image_set_number = self.__debug_measurements.image_set_number
            self.__debug_measurements.add_image_measurement(
                cpp.GROUP_NUMBER, self.__grouping_index)
            self.__debug_measurements.add_image_measurement(
                cpp.GROUP_INDEX, self.__within_group_index)
            image_set = self.__debug_image_set_list.get_image_set(image_set_number-1)
            workspace = cpw.Workspace(self.__pipeline,
                                      module,
                                      image_set,
                                      self.__debug_object_set,
                                      self.__debug_measurements,
                                      self.__debug_image_set_list,
                                      self.__frame if module.show_window else None,
                                      outlines = self.__debug_outlines)
            self.__debug_grids = workspace.set_grids(self.__debug_grids)
            module.run(workspace)
            if module.show_window:
                module.display(workspace)
            workspace.refresh()
            if workspace.disposition == cpw.DISPOSITION_SKIP:
                last_module_num = self.__pipeline.modules()[-1].module_num
                self.__pipeline_list_view.select_one_module(last_module_num)
                self.last_debug_module()
            elif module.module_num < len(self.__pipeline.modules()):
                self.__pipeline_list_view.select_one_module(module.module_num+1)
            failure=0
        except Exception,instance:
            logger.error("Failed to run module %s", module.module_name,
                         exc_info=True)
            event = cpp.RunExceptionEvent(instance,module)
            self.__pipeline.notify_listeners(event)
            if event.cancel_run:
                self.on_debug_stop(event)
                failure=-1
            failure=1
        self.__frame.SetCursor(old_cursor)
        if ((module.module_name != 'Restart' or failure==-1) and
            self.__debug_measurements != None):
            module_error_measurement = 'ModuleError_%02d%s'%(module.module_num,module.module_name)
            self.__debug_measurements.add_measurement('Image',
                                                      module_error_measurement,
                                                      failure);
        return failure==0
    
    def current_debug_module(self):
        assert self.is_in_debug_mode()
        module_idx = self.__movie_viewer.Value
        return self.__pipeline.modules()[module_idx]

    def next_debug_module(self):
        if self.__movie_viewer.Value < len(self.__pipeline.modules()) - 1:
            self.__movie_viewer.Value += 1
            self.__movie_viewer.Refresh()
            return True
        else:
            return False
        
    def last_debug_module(self):
        self.__movie_viewer.Value = len(self.__pipeline.modules()) - 1

    def on_debug_step(self, event):
        if len(self.__pipeline.modules()) == 0:
            return
        success = self.do_step(self.current_debug_module())
        if success:
            self.next_debug_module()
        
    def on_debug_continue(self, event):
        if len(self.__pipeline.modules()) == 0:
            return
        while True:
            module = self.current_debug_module()
            success = self.do_step(module)
            if not success:
                return
            if not self.next_debug_module():
                return
            if self.current_debug_module().wants_pause:
                return

    def on_debug_next_image_set(self, event):
        #
        # We have two indices, one into the groups and one into
        # the image indexes within the groups
        #
        keys, image_numbers = self.__groupings[self.__grouping_index]
        if len(image_numbers) == 0:
            return
        self.__within_group_index = ((self.__within_group_index + 1) % 
                                     len(image_numbers))
        image_number = image_numbers[self.__within_group_index]
        self.__debug_measurements.next_image_set(image_number)
        self.__pipeline_list_view.select_one_module(1)
        self.__movie_viewer.Value = 0
        self.__debug_outlines = {}

    def on_debug_prev_image_set(self, event):
        keys, image_numbers = self.__groupings[self.__grouping_index]
        self.__within_group_index = ((self.__within_group_index + len(image_numbers) - 1) % 
                                     len(image_numbers))
        image_number = image_numbers[self.__within_group_index]
        self.__debug_measurements.next_image_set(image_number)
        self.__pipeline_list_view.select_one_module(1)
        self.__movie_viewer.Value = 0
        self.__debug_outlines = {}

    def on_debug_next_group(self, event):
        if self.__grouping_index is not None:
            self.debug_choose_group(((self.__grouping_index + 1) % 
                               len(self.__groupings)))
    
    def on_debug_prev_group(self, event):
        if self.__grouping_index is not None:
            self.debug_choose_group(((self.__grouping_index + len(self.__groupings) - 1) % 
                               len(self.__groupings)))
            
    def on_debug_random_image_set(self,event):
        group_index = 0 if len(self.__groupings) == 1 else numpy.random.randint(0,len(self.__groupings)-1,size=1)
        keys, image_numbers = self.__groupings[group_index]
        if len(image_numbers) == 0:
            return
        numpy.random.seed()
        image_number_index = numpy.random.randint(1,len(image_numbers),size=1)[0]
        self.__within_group_index = ((image_number_index-1) % len(image_numbers))
        image_number = image_numbers[self.__within_group_index]
        self.__debug_measurements.next_image_set(image_number)
        self.__pipeline_list_view.select_one_module(1)
        self.__movie_viewer.Value = 0
        self.__debug_outlines = {}
        
    def debug_choose_group(self, index):
        self.__grouping_index = index
        self.__within_group_index = 0
        workspace = cpw.Workspace(self.__pipeline, None, None, None,
                                  self.__debug_measurements,
                                  self.__debug_image_set_list,
                                  self.__frame)
        
        self.__pipeline.prepare_group(workspace,
                                      self.__groupings[self.__grouping_index][0],
                                      self.__groupings[self.__grouping_index][1])
        key, image_numbers = self.__groupings[self.__grouping_index]
        image_number = image_numbers[self.__within_group_index]
        self.__debug_measurements.next_image_set(image_number)
        self.__pipeline_list_view.select_one_module(1)
        self.__movie_viewer.Value = 0
        self.__debug_outlines = {}
            
    def on_debug_choose_group(self, event):
        '''Choose a group'''
        if len(self.__groupings) < 2:
            wx.MessageBox("There is only one group and it is currently running in test mode","Choose image group")
            return
        dialog = wx.Dialog(self.__frame, title="Choose an image group", style=wx.RESIZE_BORDER|wx.DEFAULT_DIALOG_STYLE)
        super_sizer = wx.BoxSizer(wx.VERTICAL)
        dialog.SetSizer(super_sizer)
        super_sizer.Add(wx.StaticText(dialog, label = "Select a group set for testing:"),0,wx.EXPAND|wx.ALL,5)
        choices = []
        
        for grouping, image_numbers in self.__groupings:
            text = ["%s=%s"%(k,v) for k,v in grouping.iteritems()]
            text = ', '.join(text)
            choices.append(text)
        lb = wx.ListBox(dialog, -1, choices=choices)
        lb.Select(0)
        super_sizer.Add(lb, 1, wx.EXPAND|wx.ALL, 10)
        super_sizer.Add(wx.StaticLine(dialog),0,wx.EXPAND|wx.ALL,5)
        btnsizer = wx.StdDialogButtonSizer()
        btnsizer.AddButton(wx.Button(dialog, wx.ID_OK))
        btnsizer.AddButton(wx.Button(dialog, wx.ID_CANCEL))
        btnsizer.Realize()
        super_sizer.Add(btnsizer)
        super_sizer.Add((2,2))
        dialog.Fit()
        dialog.CenterOnParent()
        try:
            if dialog.ShowModal() == wx.ID_OK:
                self.debug_choose_group(lb.Selection)
        finally:
            dialog.Destroy()
    
    def on_debug_choose_image_set(self, event):
        '''Choose one of the current image sets
        
        '''
        dialog = wx.Dialog(self.__frame, title="Choose an image cycle", style=wx.RESIZE_BORDER|wx.DEFAULT_DIALOG_STYLE)
        super_sizer = wx.BoxSizer(wx.VERTICAL)
        dialog.SetSizer(super_sizer)
        super_sizer.Add(wx.StaticText(dialog, label = "Select an image cycle for testing:"),0,wx.EXPAND|wx.ALL,5)
        choices = []
        indexes = []
        m = self.__debug_measurements
        features = [f for f in 
                    m.get_feature_names(cpm.IMAGE)
                    if f.split("_")[0] in (cpm.C_METADATA, C_FILE_NAME,
                                           C_PATH_NAME, C_FRAME)]
        for image_number in self.__groupings[self.__grouping_index][1]:
            indexes.append(image_number)
            text = ', '.join([
                "%s=%s" % (f, m.get_measurement(cpm.IMAGE, f, 
                                                image_set_number = image_number))
                for f in features])
                                                              
            choices.append(text)
        if len(choices) == 0:
            wx.MessageBox("Sorry, there are no available images. Check your LoadImages module's settings",
                          "Can't choose image")
            return
        lb = wx.ListBox(dialog, -1, choices=choices)
        lb.Select(0)
        super_sizer.Add(lb, 1, wx.EXPAND|wx.ALL, 10)
        super_sizer.Add(wx.StaticLine(dialog),0,wx.EXPAND|wx.ALL,5)
        btnsizer = wx.StdDialogButtonSizer()
        btnsizer.AddButton(wx.Button(dialog, wx.ID_OK))
        btnsizer.AddButton(wx.Button(dialog, wx.ID_CANCEL))
        btnsizer.Realize()
        super_sizer.Add(btnsizer)
        super_sizer.Add((2,2))
        dialog.Fit()
        dialog.CenterOnParent()
        try:
            if dialog.ShowModal() == wx.ID_OK:
                image_number = indexes[lb.Selection]
                self.__debug_measurements.next_image_set(image_number)
                self.__pipeline_list_view.select_one_module(1)
                self.__movie_viewer.Value = 0
                for i, (grouping, image_numbers) in enumerate(self.__groupings):
                    if image_number in image_numbers:
                        self.__grouping_index = i
                        self.__within_group_index = \
                            list(image_numbers).index(image_number)
                        break
        finally:
            dialog.Destroy()

    def on_debug_reload(self, event):
        '''Reload modules from source, warning the user if the pipeline could
        not be reinstantiated with the new versions.

        '''
        success = self.__pipeline.reload_modules()
        if not success:
            wx.MessageBox(("CellProfiler has reloaded modules from source, but "
                           "couldn't reinstantiate the pipeline with the new modules.\n"
                           "See the log for details."),
                          "Error reloading modules.",
                          wx.ICON_ERROR | wx.OK)

    def on_sample_init(self, event):
        if self.__module_view != None:
            if self.__module_view.get_current_module() != None:
                self.show_parameter_sample_options(
                    self.__module_view.get_current_module().get_module_num(), event)
            else:
                print "No current module"

    def show_parameter_sample_options(self, module_num, event):
        if self.__parameter_sample_frame == None:
            selected_module = self.__pipeline.module(module_num)
            selected_module.test_valid(self.__pipeline)

            top_level_frame = self.__frame
            self.parameter_sample_frame = psf.ParameterSampleFrame(
                top_level_frame, selected_module, self.__pipeline, -1)
            self.parameter_sample_frame.Bind(
                wx.EVT_CLOSE, self.on_parameter_sample_frame_close)
            self.parameter_sample_frame.Show(True)

    def on_parameter_sample_frame_close(self, event):
        event.Skip()
        self.__parameter_sample_frame = None

    # ~^~
    def on_module_runner_done(self,event):
        '''Run one iteration of the pipeline
        
        Called in response to a
        cpp.ModuleRunnerDoneEvent whenever a module
        is done running.
        '''
        if self.__pause_pipeline:
            # see note in self.on_pause()
            self.__need_unpause_event = True
        elif self.__running_pipeline:
            try:
                wx.Yield()
                # if the user hits "Stop", self.__running_pipeline can go away
                if self.__running_pipeline:
                    self.__pipeline_measurements = self.__running_pipeline.next()
                    event.RequestMore()
            except StopIteration:
                self.stop_running()
                if (self.__pipeline_measurements != None and 
                    cpprefs.get_write_MAT_files() is True):
                    self.__frame.preferences_view.set_message_text(
                        WRITING_MAT_FILE)
                    try:
                        self.__pipeline.save_measurements(self.__output_path,
                                                          self.__pipeline_measurements)
                        self.__frame.preferences_view.set_message_text(WROTE_MAT_FILE)
                    except IOError, err:
                        while True:
                            result = wx.MessageBox(
                                ("CellProfiler could not save your measurements. "
                                 "Do you want to try saving it using a different name?\n"
                                 "The error was:\n%s") % (err), 
                                "Error saving measurements.", 
                                wx.ICON_ERROR|wx.YES_NO)
                            if result == wx.YES:
                                try:
                                    self.save_measurements()
                                    self.__frame.preferences_view.set_message_text(WROTE_MAT_FILE)
                                    break
                                except IOError, err:
                                    self.__frame.preferences_view.set_message_text("")
                                    pass
                            else:
                                self.__frame.preferences_view.set_message_text("")
                                break
                    self.__output_path = None
                self.__running_pipeline = None
                del self.__pipeline_measurements
                self.__pipeline_measurements = None
                if len(self.pipeline_list) > 0:
                    self.run_next_pipeline(event)
                    return
                #
                # A little dialog with a "save pipeline" button in addition
                # to the "OK" button.
                #
                if cpprefs.get_show_analysis_complete_dlg():
                    self.show_analysis_complete()
                    
    def show_analysis_complete(self):
        '''Show the "Analysis complete" dialog'''
        dlg = wx.Dialog(self.__frame, -1, "Analysis complete")
        sizer = wx.BoxSizer(wx.VERTICAL)
        dlg.SetSizer(sizer)
        sub_sizer = wx.BoxSizer(wx.HORIZONTAL)
        sizer.Add(sub_sizer, 1, wx.EXPAND)
        font = wx.SystemSettings.GetFont(wx.SYS_SYSTEM_FONT)
        text_ctrl = wx.StaticText(dlg, 
                                  label="Finished processing pipeline.")
        text_ctrl.Font = font
        sub_sizer.Add(
            text_ctrl,
            1, wx.ALIGN_CENTER_HORIZONTAL | wx.ALIGN_CENTER_VERTICAL | 
            wx.EXPAND | wx.ALL, 10)
        bitmap = wx.ArtProvider.GetBitmap(wx.ART_INFORMATION,
                                          wx.ART_CMN_DIALOG,
                                          size=(32,32))
        sub_sizer.Add(wx.StaticBitmap(dlg, -1, bitmap), 0,
                      wx.EXPAND | wx.ALL, 10)
        dont_show_again = wx.CheckBox(dlg, -1, "Don't show this again")
        dont_show_again.Value = False
        sizer.Add(dont_show_again, 0, 
                  wx.ALIGN_LEFT | wx.ALIGN_CENTER_VERTICAL | wx.LEFT, 10)
        button_sizer = wx.StdDialogButtonSizer()
        save_pipeline_button = wx.Button(dlg, -1, "Save pipeline")
        button_sizer.AddButton(save_pipeline_button)
        button_sizer.SetCancelButton(save_pipeline_button)
        button_sizer.AddButton(wx.Button(dlg, wx.ID_OK))
        sizer.Add(button_sizer, 0, 
                  wx.ALIGN_CENTER_HORIZONTAL | wx.EXPAND | wx.ALL, 10)
        dlg.Bind(wx.EVT_BUTTON, self.__on_save_pipeline, 
                 save_pipeline_button)
        button_sizer.Realize()
        dlg.Fit()
        dlg.CenterOnParent()
        try:
            dlg.ShowModal()
            if dont_show_again.Value:
                cpprefs.set_show_analysis_complete_dlg(False)
        finally:
            dlg.Destroy()
            
    def show_exiting_test_mode(self):
        '''Show the "Analysis complete" dialog'''
        dlg = wx.Dialog(self.__frame, -1, "Exiting test mode")
        sizer = wx.BoxSizer(wx.VERTICAL)
        dlg.SetSizer(sizer)
        sub_sizer = wx.BoxSizer(wx.HORIZONTAL)
        sizer.Add(sub_sizer, 1, wx.EXPAND)
        text_ctrl = wx.StaticText(dlg, 
                                  label=("You have changed the pipeline so\n"
                                         "that test mode will now exit.\n"))
        sub_sizer.Add(
            text_ctrl,
            1, wx.ALIGN_CENTER_HORIZONTAL | wx.ALIGN_CENTER_VERTICAL | 
            wx.EXPAND | wx.ALL, 10)
        bitmap = wx.ArtProvider.GetBitmap(wx.ART_INFORMATION,
                                          wx.ART_CMN_DIALOG,
                                          size=(32,32))
        sub_sizer.Add(wx.StaticBitmap(dlg, -1, bitmap), 0,
                      wx.EXPAND | wx.ALL, 10)
        dont_show_again = wx.CheckBox(dlg, -1, "Don't show this again")
        dont_show_again.Value = False
        sizer.Add(dont_show_again, 0, 
                  wx.ALIGN_LEFT | wx.ALIGN_CENTER_VERTICAL | wx.LEFT, 10)
        button_sizer = wx.StdDialogButtonSizer()
        button_sizer.AddButton(wx.Button(dlg, wx.ID_OK))
        sizer.Add(button_sizer, 0, 
                  wx.ALIGN_CENTER_HORIZONTAL | wx.EXPAND | wx.ALL, 10)
        button_sizer.Realize()
        dlg.Fit()
        dlg.CenterOnParent()
        try:
            dlg.ShowModal()
            if dont_show_again.Value:
                cpprefs.set_show_exiting_test_mode_dlg(False)
        finally:
            dlg.Destroy()
            
    def get_output_file_path(self):
        path = os.path.join(cpprefs.get_default_output_directory(),
                            cpprefs.get_output_file_name())
        if os.path.exists(path) and not cpprefs.get_allow_output_file_overwrite():
            (first_part,ext)=os.path.splitext(path)
            start = 1
            match = re.match('^(.+)__([0-9]+)$',first_part)
            if match:
                first_part = match.groups()[0]
                start = int(match.groups()[1])
            for i in range(start,1000):
                alternate_name = '%(first_part)s__%(i)d%(ext)s'%(locals())
                if not os.path.exists(alternate_name):
                    break
            result = wx.MessageDialog(parent=self.__frame,
                                message='%s already exists. Would you like to create %s instead?'%(path, alternate_name),
                                caption='Output file exists',
                                style = wx.YES_NO+wx.ICON_QUESTION)
            user_choice = result.ShowModal()
            result.Destroy()
            if user_choice & wx.YES:
                path = alternate_name
                cpprefs.set_output_file_name(os.path.split(alternate_name)[1])
            else:
                return None
        return path
    
    def on_show_all_windows(self, event):
        '''Turn "show_window" on for every module in the pipeline'''
        for module in self.__pipeline.modules():
            module.show_window = True
        self.__dirty_pipeline = True
        self.set_title()
        
    def on_hide_all_windows(self, event):
        '''Turn "show_window" off for every module in the pipeline'''
        for module in self.__pipeline.modules():
            module.show_window = False
        self.__dirty_pipeline = True
        self.set_title()
            
    def run_pipeline(self):
        """Run the current pipeline, returning the measurements
        """
        return self.__pipeline.Run(self.__frame)
    <|MERGE_RESOLUTION|>--- conflicted
+++ resolved
@@ -1060,17 +1060,10 @@
             dlg.Destroy()
         
     def stop_running(self):
-<<<<<<< HEAD
         self.__analysis = None
-        self.__running_pipeline = False
-=======
-        if self.__distributor:
-            self.__distributor.stop_serving()
-            self.__distributor = None
         if self.__running_pipeline is not None:
             self.__running_pipeline.close()
             self.__running_pipeline = None
->>>>>>> 119412a6
         self.__pause_pipeline = False
         self.__frame.preferences_view.on_stop_analysis()
         self.__module_view.enable()
