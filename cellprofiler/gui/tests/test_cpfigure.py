"""test_cpfigure- test cpfigure functionality

CellProfiler is distributed under the GNU General Public License.
See the accompanying file LICENSE for details.

Copyright (c) 2003-2009 Massachusetts Institute of Technology
Copyright (c) 2009-2013 Broad Institute
All rights reserved.

Please see the AUTHORS file for credits.

Website: http://www.cellprofiler.org
"""

import numpy as np
import sys
import time
import unittest

import wx
import matplotlib
from cellprofiler.preferences import set_headless
set_headless()
import cellprofiler.gui.cpfigure as cpfig


<<<<<<< HEAD

class TestCPFigure(unittest.TestCase):
    def setUp(self):
        self.app = wx.GetApp()
        if self.app is None:
            self.app = wx.PySimpleApp(False)
        self.frame = wx.Frame(None, title="Hello, world")
        self.frame.Show()

    def test_01_01_imshow_raw(self):
        '''Make sure the image drawn by imshow matches the input image.'''
        image = np.zeros((100, 100))
        for y in range(image.shape[0]):
            image[y,:] = y / 200.0
        my_frame = cpfig.create_or_find(self.frame, -1, subplots=(1,1), 
                                        name="test_01_01_imshow_raw")
        ax = my_frame.subplot_imshow(0, 0, image, normalize=False)
        # assert (((ax.get_array()-image) < 0.000001).all()), 'Monochrome input image did not match subplot image.'
        my_frame.Destroy()
        
    def test_01_02_imshow_raw_rgb(self):
        '''Make sure the image drawn by imshow matches the input RGB image.'''
        image = np.zeros((100, 100, 3))
        for y in range(image.shape[0]):
            image[y,:,:] = y / 200.0
        my_frame = cpfig.create_or_find(None, -1, subplots=(1,1),
                                        name = "test_01_02_imshow_raw_rgb")
        ax = my_frame.subplot_imshow(0, 0, image, normalize=False)
        # shown_im = ax.get_array().astype(float) / 255.0
        # np.testing.assert_almost_equal(shown_im, image, decimal=2)
        my_frame.Destroy()
        
    def test_01_03_imshow_normalized(self):
        '''Make sure the image drawn by imshow is normalized.'''
        image = np.zeros((100, 100))
        for y in range(image.shape[0]):
            image[y,:] = y / 200.0
        my_frame = cpfig.create_or_find(None, -1, subplots=(1,1),
                                        name = "test_01_03_imshow_normalized")
        ax = my_frame.subplot_imshow(0, 0, image, normalize=True)
        
        normed = ((image - np.min(image)) / np.max(image))
        # np.testing.assert_almost_equal(ax.get_array(), normed, decimal=2)
        my_frame.Destroy()

    def test_01_04_imshow_normalized_rgb(self):
        '''Make sure the RGB image drawn by imshow is normalized.'''
        image = np.zeros((100, 100, 3))
        for y in range(image.shape[0]):
            image[y,:,:] = y / 200.0
        my_frame = cpfig.create_or_find(None, -1, subplots=(1,1),
                                        name="test_01_04_imshow_normalized_rgb")
        ax = my_frame.subplot_imshow(0, 0, image, normalize=True)
        
        normed = ((image - np.min(image)) / np.max(image))
        # shown_im = ax.get_array().astype(float) / 255.0
        # np.testing.assert_almost_equal(normed, shown_im, decimal=2)
        my_frame.Destroy()

    def test_01_05_imshow_log_normalized(self):
        '''Make sure the image drawn by imshow is log normalized.'''
        image = np.zeros((100, 100))
        for y in range(image.shape[0]):
            image[y,:] = y / 200.0
        my_frame = cpfig.create_or_find(None, -1, subplots=(1,1),
                                        name = "test_01_05_imshow_log_normalized")
        ax = my_frame.subplot_imshow(0, 0, image, normalize='log')
        
        (min, max) = (image[image > 0].min(), image.max())
        normed = (np.log(image.clip(min, max)) - np.log(min)) / (np.log(max) - np.log(min))
        # np.testing.assert_almost_equal(normed, ax.get_array(), decimal=2)
        my_frame.Destroy()

    def test_01_06_imshow_log_normalized_rgb(self):
        '''Make sure the RGB image drawn by imshow is log normalized.'''
        image = np.zeros((100, 100, 3))
        for y in range(image.shape[0]):
            image[y,:] = y / 200.0
        my_frame = cpfig.create_or_find(None, -1, subplots=(1,1),
                                        name="test_01_06_imshow_log_normalized_rgb")
        ax = my_frame.subplot_imshow(0, 0, image, normalize='log')
        
        (min, max) = (image[image > 0].min(), image.max())
        normed = (np.log(image.clip(min, max)) - np.log(min)) / (np.log(max) - np.log(min))
        # shown_im = ax.get_array().astype(float) / 255.0
        # np.testing.assert_almost_equal(normed, shown_im, decimal=2)
        my_frame.Destroy()

    def test_02_01_show_pixel_data(self):
        '''Make sure the values reported by show_pixel_data are the raw image
        values for grayscale images.'''
        image = np.zeros((100, 100))
        for y in range(image.shape[0]):
            image[y,:] = y / 200.0
        my_frame = cpfig.create_or_find(None, -1, subplots=(1,1),
                                        name="test_02_01_show_pixel_data")
        ax = my_frame.subplot_imshow(0, 0, image, normalize=True)
        
        evt = matplotlib.backend_bases.MouseEvent('motion_notify_event',
                                                  ax.figure.canvas, 
                                                  x=0, y=10)
        evt.xdata = 0
        evt.ydata = 10
        evt.inaxes = my_frame.subplot(0, 0)
        my_frame.on_mouse_move_show_pixel_data(evt, 0, 0, 0, 0)
        expected = "Intensity: %.4f"%(evt.ydata / 200.0)
        assert expected in [str(f) for f in my_frame.status_bar.GetFields()], 'Did not find "%s" in StatusBar fields'%(expected)
        my_frame.Destroy()

    def test_02_02_show_pixel_data_rgb(self):
        '''Make sure the values reported by show_pixel_data are the raw image
        values for RGB images.'''
        image = np.zeros((100, 100, 3))
        for y in range(image.shape[0]):
            image[y,:,:] = y / 200.0
        image[:,:,1] = image[:,:,1] / 2.
        image[:,:,2] = image[:,:,2] / 4.
        my_frame = cpfig.create_or_find(None, -1, subplots=(1,1),
                                        name="test_02_02_show_pixel_data_rgb")
        ax = my_frame.subplot_imshow(0, 0, image, normalize=True)
        
        evt = matplotlib.backend_bases.MouseEvent('motion_notify_event',
                                                  ax.figure.canvas, 
                                                  x=0, y=10)
        evt.xdata = 0
        evt.ydata = 10
        evt.inaxes = my_frame.subplot(0, 0)
        my_frame.on_mouse_move_show_pixel_data(evt, 0, 0, 0, 0)
        expected = ["Red: %.4f"%(evt.ydata / 200.0),
                    "Green: %.4f"%(evt.ydata / 200.0 / 2.),
                    "Blue: %.4f"%(evt.ydata / 200.0 / 4.)]
        for field in expected:
            assert field in [str(f) for f in my_frame.status_bar.GetFields()], 'Did not find "%s" in StatusBar fields'%(field)
        my_frame.Destroy()
             
    def test_03_01_menu_order(self):
        '''Make sure that the subplots submenus are presented in the right order
        no matter what order they are drawn in.
        Also tests that the order is not affected after calling clf()'''
        f = cpfig.create_or_find(None, -1, subplots=(4,2),
                                 name="test_03_01_menu_order")

        img = np.random.uniform(.5, .6, size=(5, 5, 3))
        
        f.subplot_histogram(0, 0, [1,1,1,2], 2, title="hist")
        f.subplot_imshow(1, 0, img, "rgb1")
        f.subplot_histogram(2, 0, [1,1,1,2], 2, title="hist")
        f.subplot_imshow(3, 0, img, "rgb2")

        f.subplot_imshow(0, 1, img, "rgb3")
        f.subplot_imshow(1, 1, img, "rgb4")
        f.subplot_imshow(2, 1, img, "rgb5")
        f.subplot_histogram(3, 1, [1,1,1,2], 2, title="hist")
=======
if sys.platform == "win32":
    class TestCPFigure(unittest.TestCase):
        def setUp(self):
            self.app = wx.GetApp()
            if self.app is None:
                self.app = wx.PySimpleApp(True)
            self.frame = wx.Frame(None, title="Hello, world")
            self.frame.Show()
>>>>>>> 9a6ad989
    
        def test_01_01_imshow_raw(self):
            '''Make sure the image drawn by imshow matches the input image.'''
            image = np.zeros((100, 100))
            for y in range(image.shape[0]):
                image[y,:] = y / 200.0
            my_frame = cpfig.create_or_find(self.frame, -1, subplots=(1,1), 
                                            name="test_01_01_imshow_raw")
            ax = my_frame.subplot_imshow(0, 0, image, normalize=False)
            # assert (((ax.get_array()-image) < 0.000001).all()), 'Monochrome input image did not match subplot image.'
            my_frame.Destroy()
            
        def test_01_02_imshow_raw_rgb(self):
            '''Make sure the image drawn by imshow matches the input RGB image.'''
            image = np.zeros((100, 100, 3))
            for y in range(image.shape[0]):
                image[y,:,:] = y / 200.0
            my_frame = cpfig.create_or_find(None, -1, subplots=(1,1),
                                            name = "test_01_02_imshow_raw_rgb")
            ax = my_frame.subplot_imshow(0, 0, image, normalize=False)
            # shown_im = ax.get_array().astype(float) / 255.0
            # np.testing.assert_almost_equal(shown_im, image, decimal=2)
            my_frame.Destroy()
            
        def test_01_03_imshow_normalized(self):
            '''Make sure the image drawn by imshow is normalized.'''
            image = np.zeros((100, 100))
            for y in range(image.shape[0]):
                image[y,:] = y / 200.0
            my_frame = cpfig.create_or_find(None, -1, subplots=(1,1),
                                            name = "test_01_03_imshow_normalized")
            ax = my_frame.subplot_imshow(0, 0, image, normalize=True)
            
            normed = ((image - np.min(image)) / np.max(image))
            # np.testing.assert_almost_equal(ax.get_array(), normed, decimal=2)
            my_frame.Destroy()
    
        def test_01_04_imshow_normalized_rgb(self):
            '''Make sure the RGB image drawn by imshow is normalized.'''
            image = np.zeros((100, 100, 3))
            for y in range(image.shape[0]):
                image[y,:,:] = y / 200.0
            my_frame = cpfig.create_or_find(None, -1, subplots=(1,1),
                                            name="test_01_04_imshow_normalized_rgb")
            ax = my_frame.subplot_imshow(0, 0, image, normalize=True)
            
            normed = ((image - np.min(image)) / np.max(image))
            # shown_im = ax.get_array().astype(float) / 255.0
            # np.testing.assert_almost_equal(normed, shown_im, decimal=2)
            my_frame.Destroy()
    
        def test_01_05_imshow_log_normalized(self):
            '''Make sure the image drawn by imshow is log normalized.'''
            image = np.zeros((100, 100))
            for y in range(image.shape[0]):
                image[y,:] = y / 200.0
            my_frame = cpfig.create_or_find(None, -1, subplots=(1,1),
                                            name = "test_01_05_imshow_log_normalized")
            ax = my_frame.subplot_imshow(0, 0, image, normalize='log')
            
            (min, max) = (image[image > 0].min(), image.max())
            normed = (np.log(image.clip(min, max)) - np.log(min)) / (np.log(max) - np.log(min))
            # np.testing.assert_almost_equal(normed, ax.get_array(), decimal=2)
            my_frame.Destroy()
    
        def test_01_06_imshow_log_normalized_rgb(self):
            '''Make sure the RGB image drawn by imshow is log normalized.'''
            image = np.zeros((100, 100, 3))
            for y in range(image.shape[0]):
                image[y,:] = y / 200.0
            my_frame = cpfig.create_or_find(None, -1, subplots=(1,1),
                                            name="test_01_06_imshow_log_normalized_rgb")
            ax = my_frame.subplot_imshow(0, 0, image, normalize='log')
            
            (min, max) = (image[image > 0].min(), image.max())
            normed = (np.log(image.clip(min, max)) - np.log(min)) / (np.log(max) - np.log(min))
            # shown_im = ax.get_array().astype(float) / 255.0
            # np.testing.assert_almost_equal(normed, shown_im, decimal=2)
            my_frame.Destroy()
    
        def test_02_01_show_pixel_data(self):
            '''Make sure the values reported by show_pixel_data are the raw image
            values for grayscale images.'''
            image = np.zeros((100, 100))
            for y in range(image.shape[0]):
                image[y,:] = y / 200.0
            my_frame = cpfig.create_or_find(None, -1, subplots=(1,1),
                                            name="test_02_01_show_pixel_data")
            ax = my_frame.subplot_imshow(0, 0, image, normalize=True)
            
<<<<<<< HEAD
        menu = f.get_imshow_menu((0,1))
        for item in menu.MenuItems:
            if item.Label == 'Channels':
                for item in item.SubMenu.MenuItems:
                    if item.Label == cpfig.COLOR_NAMES[0]:
                        event = wx.PyCommandEvent(wx.EVT_MENU.typeId, item.Id)
                        f.GetEventHandler().ProcessEvent(event)
                        self.app.ProcessPendingEvents()

        for i, item in enumerate(f.menu_subplots.MenuItems):
            assert item.Label == 'rgb%s'%(i+1)
        f.Destroy()

    def test_04_01_sharexy(self):
        '''Make sure we can use the sharexy argument.'''
        image = np.zeros((100, 100))
        for y in range(image.shape[0]):
            image[y,:] = y / 200.0
        my_frame = cpfig.create_or_find(self.frame, -1, subplots=(1, 2),
                                        name="test_04_01_sharexy")
        ax = my_frame.subplot_imshow(0, 0, image, normalize=False)
        ax2 = my_frame.subplot_imshow(0, 1, image, normalize=False, sharexy=ax)
        xgroup = ax.get_shared_x_axes()
        assert ax in xgroup
        assert ax2 in xgroup
        ygroup = ax.get_shared_y_axes()
        assert ax in ygroup
        assert ax2 in ygroup
        my_frame.Destroy()

    def test_04_02_no_sharexy_and_sharex_or_y(self):
        '''Make sure we can't specify sharex or sharey and sharexy'''
        image = np.zeros((100, 100))
        for y in range(image.shape[0]):
            image[y,:] = y / 200.0
        my_frame = cpfig.create_or_find(self.frame, -1, subplots=(1, 2),
                                        name="test_04_01_sharexy")
        ax = my_frame.subplot_imshow(0, 0, image, normalize=False)
        raised = False
        try:
            ax2 = my_frame.subplot_imshow(0, 1, image, normalize=False,
                                          sharex=ax, sharexy=ax)
        except Exception, e:
            raised = True
        assert raised, "Specifying sharex and sharexy did not raise exception"
        raised = False
        try:
            ax2 = my_frame.subplot_imshow(0, 1, image, normalize=False,
                                          sharey=ax, sharexy=ax)
        except Exception, e:
            raised = True
        assert raised, "Specifying sharey and sharexy did not raise exception"
        my_frame.Destroy()
=======
            evt = matplotlib.backend_bases.MouseEvent('motion_notify_event',
                                                      ax.figure.canvas, 
                                                      x=0, y=10)
            evt.xdata = 0
            evt.ydata = 10
            evt.inaxes = my_frame.subplot(0, 0)
            my_frame.on_mouse_move_show_pixel_data(evt, 0, 0, 0, 0)
            expected = "Intensity: %.4f"%(evt.ydata / 200.0)
            assert expected in [str(f) for f in my_frame.status_bar.GetFields()], 'Did not find "%s" in StatusBar fields'%(expected)
            my_frame.Destroy()
    
        def test_02_02_show_pixel_data_rgb(self):
            '''Make sure the values reported by show_pixel_data are the raw image
            values for RGB images.'''
            image = np.zeros((100, 100, 3))
            for y in range(image.shape[0]):
                image[y,:,:] = y / 200.0
            image[:,:,1] = image[:,:,1] / 2.
            image[:,:,2] = image[:,:,2] / 4.
            my_frame = cpfig.create_or_find(None, -1, subplots=(1,1),
                                            name="test_02_02_show_pixel_data_rgb")
            ax = my_frame.subplot_imshow(0, 0, image, normalize=True)
            
            evt = matplotlib.backend_bases.MouseEvent('motion_notify_event',
                                                      ax.figure.canvas, 
                                                      x=0, y=10)
            evt.xdata = 0
            evt.ydata = 10
            evt.inaxes = my_frame.subplot(0, 0)
            my_frame.on_mouse_move_show_pixel_data(evt, 0, 0, 0, 0)
            expected = ["Red: %.4f"%(evt.ydata / 200.0),
                        "Green: %.4f"%(evt.ydata / 200.0 / 2.),
                        "Blue: %.4f"%(evt.ydata / 200.0 / 4.)]
            for field in expected:
                assert field in [str(f) for f in my_frame.status_bar.GetFields()], 'Did not find "%s" in StatusBar fields'%(field)
            my_frame.Destroy()
                 
        def test_03_01_menu_order(self):
            '''Make sure that the subplots submenus are presented in the right order
            no matter what order they are drawn in.
            Also tests that the order is not affected after calling clf()'''
            f = cpfig.create_or_find(None, -1, subplots=(4,2),
                                     name="test_03_01_menu_order")
    
            img = np.random.uniform(.5, .6, size=(5, 5, 3))
            
            f.subplot_histogram(0, 0, [1,1,1,2], 2, title="hist")
            f.subplot_imshow(1, 0, img, "rgb1")
            f.subplot_histogram(2, 0, [1,1,1,2], 2, title="hist")
            f.subplot_imshow(3, 0, img, "rgb2")
    
            f.subplot_imshow(0, 1, img, "rgb3")
            f.subplot_imshow(1, 1, img, "rgb4")
            f.subplot_imshow(2, 1, img, "rgb5")
            f.subplot_histogram(3, 1, [1,1,1,2], 2, title="hist")
        
            for i, item in enumerate(f.menu_subplots.MenuItems):
                assert item.Label == 'rgb%s'%(i+1)
                
            f.clf()
    
            assert len(f.menu_subplots.MenuItems) == 0, 'Subplot menus should be empty after clf().'
            
            f.subplot_histogram(3, 1, [1,1,1,2], 2, title="hist")
            f.subplot_imshow(2, 1, img, "rgb5")
            f.subplot_imshow(0, 1, img, "rgb3")
            f.subplot_imshow(1, 1, img, "rgb4")
            f.subplot_histogram(2, 0, [1,1,1,2], 2, title="hist")
            f.subplot_imshow(1, 0, img, "rgb1")
            f.subplot_imshow(3, 0, img, "rgb2")
            f.subplot_histogram(0, 0, [1,1,1,2], 2, title="hist")
        
            for i, item in enumerate(f.menu_subplots.MenuItems):
                assert item.Label == 'rgb%s'%(i+1)
                            
            f.Destroy()
    
        def test_03_02_menu_order2(self):
            '''Make sure that the subplots submenus are presented in the right order
            after they are redrawn as a result of menu handlers 
            (e.g. change_contrast)'''
            f = cpfig.create_or_find(None, -1, subplots=(2,2),
                                     name="test_03_02_menu_order2")
    
            img = np.random.uniform(.5, .6, size=(5, 5, 3))
            
            f.subplot_histogram(0, 0, [1,1,1,2], 2, title="hist")
            f.subplot_imshow(1, 0, img, "rgb1")
            f.subplot_imshow(0, 1, img, "rgb2")
            f.subplot_imshow(1, 1, img, "rgb3")
        
            for i, item in enumerate(f.menu_subplots.MenuItems):
                assert item.Label == 'rgb%s'%(i+1)
                
            menu = f.get_imshow_menu((1,0))
            for item in menu.MenuItems:
                if item.Label == 'Image contrast':
                    for item in item.SubMenu.MenuItems:
                        if item.Label == 'Raw':
                            event = wx.PyCommandEvent(wx.EVT_MENU.typeId, item.Id)
                            f.GetEventHandler().ProcessEvent(event)
                            self.app.ProcessPendingEvents()
        
            for i, item in enumerate(f.menu_subplots.MenuItems):
                assert item.Label == 'rgb%s'%(i+1)
                
            menu = f.get_imshow_menu((1,1))
            for item in menu.MenuItems:
                if item.Label == 'Image contrast':
                    for item in item.SubMenu.MenuItems:
                        if item.Label == 'Log normalized':
                            event = wx.PyCommandEvent(wx.EVT_MENU.typeId, item.Id)
                            f.GetEventHandler().ProcessEvent(event)
                            self.app.ProcessPendingEvents()
        
            for i, item in enumerate(f.menu_subplots.MenuItems):
                assert item.Label == 'rgb%s'%(i+1)
                
            menu = f.get_imshow_menu((0,1))
            for item in menu.MenuItems:
                if item.Label == 'Channels':
                    for item in item.SubMenu.MenuItems:
                        if item.Label == cpfig.COLOR_NAMES[0]:
                            event = wx.PyCommandEvent(wx.EVT_MENU.typeId, item.Id)
                            f.GetEventHandler().ProcessEvent(event)
                            self.app.ProcessPendingEvents()
    
            for i, item in enumerate(f.menu_subplots.MenuItems):
                assert item.Label == 'rgb%s'%(i+1)
            f.Destroy()
                
>>>>>>> 9a6ad989
<|MERGE_RESOLUTION|>--- conflicted
+++ resolved
@@ -13,7 +13,6 @@
 """
 
 import numpy as np
-import sys
 import time
 import unittest
 
@@ -24,7 +23,6 @@
 import cellprofiler.gui.cpfigure as cpfig
 
 
-<<<<<<< HEAD
 
 class TestCPFigure(unittest.TestCase):
     def setUp(self):
@@ -178,16 +176,6 @@
         f.subplot_imshow(1, 1, img, "rgb4")
         f.subplot_imshow(2, 1, img, "rgb5")
         f.subplot_histogram(3, 1, [1,1,1,2], 2, title="hist")
-=======
-if sys.platform == "win32":
-    class TestCPFigure(unittest.TestCase):
-        def setUp(self):
-            self.app = wx.GetApp()
-            if self.app is None:
-                self.app = wx.PySimpleApp(True)
-            self.frame = wx.Frame(None, title="Hello, world")
-            self.frame.Show()
->>>>>>> 9a6ad989
     
         def test_01_01_imshow_raw(self):
             '''Make sure the image drawn by imshow matches the input image.'''
@@ -200,85 +188,65 @@
             # assert (((ax.get_array()-image) < 0.000001).all()), 'Monochrome input image did not match subplot image.'
             my_frame.Destroy()
             
-        def test_01_02_imshow_raw_rgb(self):
-            '''Make sure the image drawn by imshow matches the input RGB image.'''
-            image = np.zeros((100, 100, 3))
-            for y in range(image.shape[0]):
-                image[y,:,:] = y / 200.0
-            my_frame = cpfig.create_or_find(None, -1, subplots=(1,1),
-                                            name = "test_01_02_imshow_raw_rgb")
-            ax = my_frame.subplot_imshow(0, 0, image, normalize=False)
-            # shown_im = ax.get_array().astype(float) / 255.0
-            # np.testing.assert_almost_equal(shown_im, image, decimal=2)
-            my_frame.Destroy()
+        f.clf()
+
+        assert len(f.menu_subplots.MenuItems) == 0, 'Subplot menus should be empty after clf().'
+        
+        f.subplot_histogram(3, 1, [1,1,1,2], 2, title="hist")
+        f.subplot_imshow(2, 1, img, "rgb5")
+        f.subplot_imshow(0, 1, img, "rgb3")
+        f.subplot_imshow(1, 1, img, "rgb4")
+        f.subplot_histogram(2, 0, [1,1,1,2], 2, title="hist")
+        f.subplot_imshow(1, 0, img, "rgb1")
+        f.subplot_imshow(3, 0, img, "rgb2")
+        f.subplot_histogram(0, 0, [1,1,1,2], 2, title="hist")
+    
+        for i, item in enumerate(f.menu_subplots.MenuItems):
+            assert item.Label == 'rgb%s'%(i+1)
+                        
+        f.Destroy()
+
+    def test_03_02_menu_order2(self):
+        '''Make sure that the subplots submenus are presented in the right order
+        after they are redrawn as a result of menu handlers 
+        (e.g. change_contrast)'''
+        f = cpfig.create_or_find(None, -1, subplots=(2,2),
+                                 name="test_03_02_menu_order2")
+
+        img = np.random.uniform(.5, .6, size=(5, 5, 3))
+        
+        f.subplot_histogram(0, 0, [1,1,1,2], 2, title="hist")
+        f.subplot_imshow(1, 0, img, "rgb1")
+        f.subplot_imshow(0, 1, img, "rgb2")
+        f.subplot_imshow(1, 1, img, "rgb3")
+    
+        for i, item in enumerate(f.menu_subplots.MenuItems):
+            assert item.Label == 'rgb%s'%(i+1)
             
-        def test_01_03_imshow_normalized(self):
-            '''Make sure the image drawn by imshow is normalized.'''
-            image = np.zeros((100, 100))
-            for y in range(image.shape[0]):
-                image[y,:] = y / 200.0
-            my_frame = cpfig.create_or_find(None, -1, subplots=(1,1),
-                                            name = "test_01_03_imshow_normalized")
-            ax = my_frame.subplot_imshow(0, 0, image, normalize=True)
+        menu = f.get_imshow_menu((1,0))
+        for item in menu.MenuItems:
+            if item.Label == 'Image contrast':
+                for item in item.SubMenu.MenuItems:
+                    if item.Label == 'Raw':
+                        event = wx.PyCommandEvent(wx.EVT_MENU.typeId, item.Id)
+                        f.GetEventHandler().ProcessEvent(event)
+                        self.app.ProcessPendingEvents()
+    
+        for i, item in enumerate(f.menu_subplots.MenuItems):
+            assert item.Label == 'rgb%s'%(i+1)
             
-            normed = ((image - np.min(image)) / np.max(image))
-            # np.testing.assert_almost_equal(ax.get_array(), normed, decimal=2)
-            my_frame.Destroy()
-    
-        def test_01_04_imshow_normalized_rgb(self):
-            '''Make sure the RGB image drawn by imshow is normalized.'''
-            image = np.zeros((100, 100, 3))
-            for y in range(image.shape[0]):
-                image[y,:,:] = y / 200.0
-            my_frame = cpfig.create_or_find(None, -1, subplots=(1,1),
-                                            name="test_01_04_imshow_normalized_rgb")
-            ax = my_frame.subplot_imshow(0, 0, image, normalize=True)
+        menu = f.get_imshow_menu((1,1))
+        for item in menu.MenuItems:
+            if item.Label == 'Image contrast':
+                for item in item.SubMenu.MenuItems:
+                    if item.Label == 'Log normalized':
+                        event = wx.PyCommandEvent(wx.EVT_MENU.typeId, item.Id)
+                        f.GetEventHandler().ProcessEvent(event)
+                        self.app.ProcessPendingEvents()
+    
+        for i, item in enumerate(f.menu_subplots.MenuItems):
+            assert item.Label == 'rgb%s'%(i+1)
             
-            normed = ((image - np.min(image)) / np.max(image))
-            # shown_im = ax.get_array().astype(float) / 255.0
-            # np.testing.assert_almost_equal(normed, shown_im, decimal=2)
-            my_frame.Destroy()
-    
-        def test_01_05_imshow_log_normalized(self):
-            '''Make sure the image drawn by imshow is log normalized.'''
-            image = np.zeros((100, 100))
-            for y in range(image.shape[0]):
-                image[y,:] = y / 200.0
-            my_frame = cpfig.create_or_find(None, -1, subplots=(1,1),
-                                            name = "test_01_05_imshow_log_normalized")
-            ax = my_frame.subplot_imshow(0, 0, image, normalize='log')
-            
-            (min, max) = (image[image > 0].min(), image.max())
-            normed = (np.log(image.clip(min, max)) - np.log(min)) / (np.log(max) - np.log(min))
-            # np.testing.assert_almost_equal(normed, ax.get_array(), decimal=2)
-            my_frame.Destroy()
-    
-        def test_01_06_imshow_log_normalized_rgb(self):
-            '''Make sure the RGB image drawn by imshow is log normalized.'''
-            image = np.zeros((100, 100, 3))
-            for y in range(image.shape[0]):
-                image[y,:] = y / 200.0
-            my_frame = cpfig.create_or_find(None, -1, subplots=(1,1),
-                                            name="test_01_06_imshow_log_normalized_rgb")
-            ax = my_frame.subplot_imshow(0, 0, image, normalize='log')
-            
-            (min, max) = (image[image > 0].min(), image.max())
-            normed = (np.log(image.clip(min, max)) - np.log(min)) / (np.log(max) - np.log(min))
-            # shown_im = ax.get_array().astype(float) / 255.0
-            # np.testing.assert_almost_equal(normed, shown_im, decimal=2)
-            my_frame.Destroy()
-    
-        def test_02_01_show_pixel_data(self):
-            '''Make sure the values reported by show_pixel_data are the raw image
-            values for grayscale images.'''
-            image = np.zeros((100, 100))
-            for y in range(image.shape[0]):
-                image[y,:] = y / 200.0
-            my_frame = cpfig.create_or_find(None, -1, subplots=(1,1),
-                                            name="test_02_01_show_pixel_data")
-            ax = my_frame.subplot_imshow(0, 0, image, normalize=True)
-            
-<<<<<<< HEAD
         menu = f.get_imshow_menu((0,1))
         for item in menu.MenuItems:
             if item.Label == 'Channels':
@@ -331,137 +299,4 @@
         except Exception, e:
             raised = True
         assert raised, "Specifying sharey and sharexy did not raise exception"
-        my_frame.Destroy()
-=======
-            evt = matplotlib.backend_bases.MouseEvent('motion_notify_event',
-                                                      ax.figure.canvas, 
-                                                      x=0, y=10)
-            evt.xdata = 0
-            evt.ydata = 10
-            evt.inaxes = my_frame.subplot(0, 0)
-            my_frame.on_mouse_move_show_pixel_data(evt, 0, 0, 0, 0)
-            expected = "Intensity: %.4f"%(evt.ydata / 200.0)
-            assert expected in [str(f) for f in my_frame.status_bar.GetFields()], 'Did not find "%s" in StatusBar fields'%(expected)
-            my_frame.Destroy()
-    
-        def test_02_02_show_pixel_data_rgb(self):
-            '''Make sure the values reported by show_pixel_data are the raw image
-            values for RGB images.'''
-            image = np.zeros((100, 100, 3))
-            for y in range(image.shape[0]):
-                image[y,:,:] = y / 200.0
-            image[:,:,1] = image[:,:,1] / 2.
-            image[:,:,2] = image[:,:,2] / 4.
-            my_frame = cpfig.create_or_find(None, -1, subplots=(1,1),
-                                            name="test_02_02_show_pixel_data_rgb")
-            ax = my_frame.subplot_imshow(0, 0, image, normalize=True)
-            
-            evt = matplotlib.backend_bases.MouseEvent('motion_notify_event',
-                                                      ax.figure.canvas, 
-                                                      x=0, y=10)
-            evt.xdata = 0
-            evt.ydata = 10
-            evt.inaxes = my_frame.subplot(0, 0)
-            my_frame.on_mouse_move_show_pixel_data(evt, 0, 0, 0, 0)
-            expected = ["Red: %.4f"%(evt.ydata / 200.0),
-                        "Green: %.4f"%(evt.ydata / 200.0 / 2.),
-                        "Blue: %.4f"%(evt.ydata / 200.0 / 4.)]
-            for field in expected:
-                assert field in [str(f) for f in my_frame.status_bar.GetFields()], 'Did not find "%s" in StatusBar fields'%(field)
-            my_frame.Destroy()
-                 
-        def test_03_01_menu_order(self):
-            '''Make sure that the subplots submenus are presented in the right order
-            no matter what order they are drawn in.
-            Also tests that the order is not affected after calling clf()'''
-            f = cpfig.create_or_find(None, -1, subplots=(4,2),
-                                     name="test_03_01_menu_order")
-    
-            img = np.random.uniform(.5, .6, size=(5, 5, 3))
-            
-            f.subplot_histogram(0, 0, [1,1,1,2], 2, title="hist")
-            f.subplot_imshow(1, 0, img, "rgb1")
-            f.subplot_histogram(2, 0, [1,1,1,2], 2, title="hist")
-            f.subplot_imshow(3, 0, img, "rgb2")
-    
-            f.subplot_imshow(0, 1, img, "rgb3")
-            f.subplot_imshow(1, 1, img, "rgb4")
-            f.subplot_imshow(2, 1, img, "rgb5")
-            f.subplot_histogram(3, 1, [1,1,1,2], 2, title="hist")
-        
-            for i, item in enumerate(f.menu_subplots.MenuItems):
-                assert item.Label == 'rgb%s'%(i+1)
-                
-            f.clf()
-    
-            assert len(f.menu_subplots.MenuItems) == 0, 'Subplot menus should be empty after clf().'
-            
-            f.subplot_histogram(3, 1, [1,1,1,2], 2, title="hist")
-            f.subplot_imshow(2, 1, img, "rgb5")
-            f.subplot_imshow(0, 1, img, "rgb3")
-            f.subplot_imshow(1, 1, img, "rgb4")
-            f.subplot_histogram(2, 0, [1,1,1,2], 2, title="hist")
-            f.subplot_imshow(1, 0, img, "rgb1")
-            f.subplot_imshow(3, 0, img, "rgb2")
-            f.subplot_histogram(0, 0, [1,1,1,2], 2, title="hist")
-        
-            for i, item in enumerate(f.menu_subplots.MenuItems):
-                assert item.Label == 'rgb%s'%(i+1)
-                            
-            f.Destroy()
-    
-        def test_03_02_menu_order2(self):
-            '''Make sure that the subplots submenus are presented in the right order
-            after they are redrawn as a result of menu handlers 
-            (e.g. change_contrast)'''
-            f = cpfig.create_or_find(None, -1, subplots=(2,2),
-                                     name="test_03_02_menu_order2")
-    
-            img = np.random.uniform(.5, .6, size=(5, 5, 3))
-            
-            f.subplot_histogram(0, 0, [1,1,1,2], 2, title="hist")
-            f.subplot_imshow(1, 0, img, "rgb1")
-            f.subplot_imshow(0, 1, img, "rgb2")
-            f.subplot_imshow(1, 1, img, "rgb3")
-        
-            for i, item in enumerate(f.menu_subplots.MenuItems):
-                assert item.Label == 'rgb%s'%(i+1)
-                
-            menu = f.get_imshow_menu((1,0))
-            for item in menu.MenuItems:
-                if item.Label == 'Image contrast':
-                    for item in item.SubMenu.MenuItems:
-                        if item.Label == 'Raw':
-                            event = wx.PyCommandEvent(wx.EVT_MENU.typeId, item.Id)
-                            f.GetEventHandler().ProcessEvent(event)
-                            self.app.ProcessPendingEvents()
-        
-            for i, item in enumerate(f.menu_subplots.MenuItems):
-                assert item.Label == 'rgb%s'%(i+1)
-                
-            menu = f.get_imshow_menu((1,1))
-            for item in menu.MenuItems:
-                if item.Label == 'Image contrast':
-                    for item in item.SubMenu.MenuItems:
-                        if item.Label == 'Log normalized':
-                            event = wx.PyCommandEvent(wx.EVT_MENU.typeId, item.Id)
-                            f.GetEventHandler().ProcessEvent(event)
-                            self.app.ProcessPendingEvents()
-        
-            for i, item in enumerate(f.menu_subplots.MenuItems):
-                assert item.Label == 'rgb%s'%(i+1)
-                
-            menu = f.get_imshow_menu((0,1))
-            for item in menu.MenuItems:
-                if item.Label == 'Channels':
-                    for item in item.SubMenu.MenuItems:
-                        if item.Label == cpfig.COLOR_NAMES[0]:
-                            event = wx.PyCommandEvent(wx.EVT_MENU.typeId, item.Id)
-                            f.GetEventHandler().ProcessEvent(event)
-                            self.app.ProcessPendingEvents()
-    
-            for i, item in enumerate(f.menu_subplots.MenuItems):
-                assert item.Label == 'rgb%s'%(i+1)
-            f.Destroy()
-                
->>>>>>> 9a6ad989
+        my_frame.Destroy()