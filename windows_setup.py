--- conflicted
+++ resolved
@@ -292,18 +292,8 @@
                ['cellprofiler\\icons\\%s'%(x) 
                 for x in os.listdir('cellprofiler\\icons')
                 if x.endswith(".png") or x.endswith(".psd")]),
-<<<<<<< HEAD
               ('imagej\\jars', 
                ['imagej\\jars\\%s' % x for x in os.listdir('imagej\\jars')])]
-=======
-              ('bioformats', ['bioformats\\loci_tools.jar']),
-              ('cellprofiler\\utilities',
-               ['cellprofiler\\utilities\\js.jar',
-                'cellprofiler\\utilities\\runnablequeue-1.0.0.jar']),
-              ('imagej', ['imagej\\'+jar_file
-                          for jar_file in os.listdir('imagej')
-                          if jar_file.endswith('.jar')])]
->>>>>>> 9a6ad989
 data_files += matplotlib.get_py2exe_datafiles()
 ################################
 #
@@ -336,11 +326,23 @@
 #
 # Call setup
 #
-setup(console=[{'script':'CellProfiler.py',
-                'icon_resources':[(1,'CellProfilerIcon.ico')]},
-               {'script':'cellprofiler\\analysis_worker.py'}],
-      name='Cell Profiler',
-      data_files = data_files,
-      cmdclass={'msi':CellProfilerMSI
-                },
-      options=opts)+try:
+    setup(console=[{'script':'CellProfiler.py',
+                    'icon_resources':[(1,'CellProfilerIcon.ico')]},
+                   {'script':'cellprofiler\\analysis_worker.py'}],
+          name='Cell Profiler',
+          data_files = data_files,
+          cmdclass={'msi':CellProfilerMSI
+                    },
+          options=opts)
+finally:
+    try:
+        import cellprofiler.utilities.jutil as jutil
+        jutil.kill_vm()
+        sys.stderr.flush()
+        sys.stdout.flush()
+        os._exit(0)
+    except:
+        import traceback
+        traceback.print_exc()
+        print "Caught exception while killing VM"